--- conflicted
+++ resolved
@@ -56,11 +56,7 @@
 
     # Do the analysis for possible mutations.
     with open(f"{progsource}.ll", "r") as progsource_file:
-<<<<<<< HEAD
         sp_call_args = [opt, "-S", "-load", mutatorplugin, "-mutationfinder",
-=======
-        run([opt, "-S", "-load", mutatorplugin, "-mutationfinder",
->>>>>>> d60319bb
             "-mutation_patterns", f"{progsource}.mutationlocations",  "-disable-verify",
             "-o", f"{progsource}.opt_mutate.ll"]
         if is_cpp:
@@ -98,16 +94,12 @@
 
     args = parser.parse_args(sys.argv[1:])
 
-<<<<<<< HEAD
     if args.cpp:
         clang = f"{llvm_bindir}/clang++"
+        global is_cpp
         is_cpp = True
+    compile_and_find(args)
 
-    if args.args:
-        compilerargs = args.args.split(" ")
-=======
-    compile_and_find(args)
->>>>>>> d60319bb
 
-if __name__=="__main__":
+if __name__ == "__main__":
     main()

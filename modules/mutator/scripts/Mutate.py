--- conflicted
+++ resolved
@@ -36,20 +36,15 @@
     # According to https://en.wikipedia.org/wiki/Darwin_%28operating_system%29#Release_history,
     # MacOS Catalina corresponds to Darwin's major version number 19.
     # The uname.release checks below check if the major version number of Darwin is greater than 18
-<<<<<<< HEAD
     if type(mutation) is list:
         uid = "_".join(str(mut["UID"]) for mut in mutation)
     else:
         uid = mutation["UID"]
-    print(f"[INFO] Mutating {mutation} to file {out_dir}/{progname}.{uid}.mut\n")
-=======
-
-    mut_bin = Path(f"{out_dir}/{progname}.mut")
+    mut_bin = Path(f"{out_dir}/{progname}.{uid}.mut")
     assert not mut_bin.exists(), f"The output file already exists, aborting: {mut_bin}"
     mut_bin = str(mut_bin)
 
     print(f"[INFO] Mutating {mutation} to file {mut_bin}\n")
->>>>>>> 3f1c68c2
     with open(f"{progsource}.ll") as progsource_file:
         sp_call_args = [opt, "-S", "-load", mutatorplugin, "-mutatorplugin",
                          "-mutation_pattern", json.dumps(mutation), "-disable-verify", "-o",

#!/usr/bin/env python3
from collections import defaultdict
from json import decoder
import os
import time
import subprocess
import csv
import sqlite3
import traceback
import signal
import threading
import queue
import json
import shutil
import random
from typing import Counter
import psutil
import contextlib
import concurrent.futures
import shlex
from pathlib import Path

import docker

# set the number of concurrent runs
NUM_CPUS = psutil.cpu_count(logical=False)

# If container logs should be shown
SHOW_CONTAINER_LOGS = False

# Remove the working directory after a run
RM_WORKDIR = True

# Timeout for the fuzzers in seconds
TIMEOUT = 30 * 60  # half hour

# Timeout for the fuzzers during seed gathering in seconds
SEED_TIMEOUT = 60 * 60 * 24  # 24 hours

# If true redetect which mutations are used
DETECT_MUTATIONS = True

# Flag if the fuzzed seeds should be used
USE_GATHERED_SEEDS = False

# Time interval in seconds in which to check the results of a fuzzer
CHECK_INTERVAL = 5

# The path where eval data is stored outside of the docker container
HOST_TMP_PATH = Path(".").resolve()/"tmp/"

# Directy where unsolved mutants are collected
UNSOLVED_MUTANTS_DIR = HOST_TMP_PATH/"unsolved_mutants"

# The path where all seed files are collected
SEED_BASE_DIR = Path("/dev/shm/seeds/")

# The location where the eval data is mapped to inside the docker container
IN_DOCKER_WORKDIR = "/workdir/"

TRIGGERED_STR = b"Triggered!\r\n"

# The programs that can be evaluated
PROGRAMS = {
    # "objdump": {
    #     "include": "",
    #     "path": "binutil/binutil/",
    #     "args": "--dwarf-check -C -g -f -dwarf -x @@",
    # },
    # "re2": {
    #     "compile_args": [
    #         # {'val': "-v", 'action': None},
    #         # {'val': "-static", 'action': None},
    #         # {'val': "-std=c++11", 'action': None},
    #         {'val': "-lpthread", 'action': None},
    #         # {'val': "samples/re2/re2_fuzzer.cc", 'action': "prefix_workdir"},
    #         {'val': "-I", 'action': None},
    #         {'val': "samples/re2-code/", 'action': "prefix_workdir"},
    #         # {'val': "-lc++", 'action': None},
    #         # {'val': "-lstdc++", 'action': None},
    #         # {'val': "-D_GLIBCXX_USE_CXX11_ABI=0", 'action': None},
    #     ],
    #     "path": "samples/re2/",
    #     "args": "@@",
    # },
<<<<<<< HEAD
    "harfbuzz": {
        "compile_args": [
        ],
        "is_cpp": True,
        "orig_bin": str(Path("tmp/samples/harfbuzz/hb-subset-fuzzer")),
        "orig_bc": str(Path("tmp/samples/harfbuzz/hb-subset-fuzzer.bc")),
        "path": "samples/harfbuzz/",
        "seeds": "samples/harfbuzz/test/fuzzing/fonts/",
=======
    "guetzli": {
        "compile_args": [
            # {'val': "-v", 'action': None},
            # {'val': "-static", 'action': None},
            # {'val': "-std=c++11", 'action': None},
            # {'val': "-lpthread", 'action': None},
            # {'val': "samples/re2/re2_fuzzer.cc", 'action': "prefix_workdir"},
            # {'val': "-I", 'action': None},
            # {'val': "samples/re2-code/", 'action': "prefix_workdir"},
            # {'val': "-lc++", 'action': None},
            # {'val': "-lstdc++", 'action': None},
            # {'val': "-D_GLIBCXX_USE_CXX11_ABI=0", 'action': None},
            # {'val': "samples/guetzli/fuzz_target.bc", 'action': "prefix_workdir"},
        ],
        "is_cpp": True,
        "orig_bin": str(Path("tmp/samples/guetzli/fuzz_target")),
        "orig_bc": str(Path("tmp/samples/guetzli/fuzz_target.bc")),
        "path": "samples/guetzli/",
        "seeds": "samples/guetzli_harness/seeds/",
        "args": "@@",
    },
    "mjs": {
        "compile_args": [
            {'val': "-ldl", 'action': None},
        ],
        "is_cpp": False,
        "orig_bin": str(Path("tmp/samples/mjs/mjs/mjs")),
        "orig_bc": str(Path("tmp/samples/mjs/mjs/mjs.bc")),
        "path": "samples/mjs/",
        "seeds": "samples/mjs_harness/seeds/",
>>>>>>> ae239d59
        "args": "@@",
    },
    # "harfbuzz": {
    #     "compile_args": [
    #         {'val': "-ldl", 'action': None},
    #     ],
    #     "is_cpp": True,
    #     "orig_bin": str(Path("tmp/samples/fuzzbuild/test/fuzzing/hb-subset-fuzzer")),
    #     "orig_bc": str(Path("tmp/samples/harfbuzz/.hb-subset-fuzzer.cc.o.bc")),
    #     "path": "samples/harfbuzz/",
    #     "seeds": "samples/harfbuzz/test/fuzzing/fonts/",
    #     "args": "@@",
    # },
}

# Indicates if the evaluation should continue, is mainly used to shut down 
# after a keyboard interrupt by the user.
# Global variable that is only written in the sigint_handler, as such it is safe
# to use in a read only fashion by the threads.
should_run = True

# Handler for a keyboard interrupt only sets `should_run` to False.
def sigint_handler(signum, frame):
    global should_run
    print("Got stop signal, stopping", signum)
    should_run = False

# A helper function to reduce load on the database and reduce typing overhead
def connection(f):
    def wrapper(self, *args, **kwargs):
        if self.conn is None:
            return
        res = f(self, self.conn.cursor(), *args, **kwargs)
        if self._time_last_commit + 5 > time.time():
            self.conn.commit()
            self._time_last_commit = time.time()
        return res
    return wrapper

# A class to store information into a sqlite database. This ecpects sole access
# to the database.
class Stats():

    def __init__(self, db_path):
        super().__init__()
        if db_path is None:
            print(f"Didn't get db_path env, not writing history.")
            self.conn = None
            return
        db_path = Path(db_path)
        print(f"Writing history to: {db_path}")
        if db_path.is_file():
            print(f"DB exists, deleting: {db_path}")
            db_path.unlink()
        # As we have sole access, we just drop all precaution needed for
        # multi-party access. This removes overhead.
        self.conn = sqlite3.connect(str(db_path), isolation_level="Exclusive")
        # Initialize the tables
        self._init_tables()
        c = self.conn.cursor()
        # Same as above, this reduces some overhead.
        c.execute('PRAGMA synchronous = 0')
        c.execute('PRAGMA journal_mode = OFF') 
        # Record when we started
        self._start_time = time.time()
        # Record the last time we committed
        self._time_last_commit = time.time()

    def _init_tables(self):
        c = self.conn.cursor()

        c.execute('''
        CREATE TABLE mutation_types (
            pattern_name,
            mut_type,
            pattern_location,
            pattern_class,
            description,
            procedure
        )''')

        c.execute('''
        CREATE TABLE runs (
            prog,
            mutation_id,
            fuzzer,
            workdir,
            prog_bc,
            compile_args,
            args,
            seeds,
            orig_bin,
            mut_additional_info,
            mut_column,
            mut_directory,
            mut_file_path,
            mut_line,
            mut_type
        )''')

        c.execute('''
        CREATE TABLE executed_runs (
            prog,
            mutation_id,
            fuzzer,
            covered_file_seen,
            covered_by_seed,
            total_time
        )''')

        c.execute('''
        CREATE TABLE aflpp_runs (
            prog,
            mutation_id,
            fuzzer,
            time,
            cycles_done,
            cur_path,
            paths_total,
            pending_total,
            pending_favs,
            map_size,
            unique_crashes,
            unique_hangs,
            max_depth,
            execs_per_sec,
            totals_execs
        )''')

        c.execute('''
        CREATE TABLE crashing_inputs (
            prog,
            mutation_id,
            fuzzer,
            time_found,
            stage,
            path,
            crashing_input,
            orig_return_code,
            mut_return_code,
            orig_cmd,
            mut_cmd,
            orig_stdout,
            mut_stdout,
            orig_stderr,
            mut_stderr,
            num_triggered
        )''')

        c.execute('''
        CREATE TABLE run_crashed (
            prog,
            mutation_id,
            fuzzer,
            crash_trace
        )''')

        self.conn.commit()

    def commit(self):
        self.conn.commit()

    @connection
    def new_mutation_type(self, c, mutation_type):
            # pattern_type,
            # mut_type,
            # pattern_location,
            # pattern_class,
            # description,
            # procedure,
        c.execute('INSERT INTO mutation_types VALUES (?, ?, ?, ?, ?, ?)',
            (
                mutation_type['pattern_name'],
                mutation_type['typeID'],
                mutation_type['pattern_location'],
                mutation_type['pattern_class'],
                mutation_type['description'],
                mutation_type['procedure'],
            )
        )
        self.conn.commit()

    @connection
    def new_run(self, c, run_data):
        c.execute('INSERT INTO runs VALUES (?, ?, ?, ?, ?, ?, ?, ?, ?, ?, ?, ?, ?, ?, ?)',
            (
                run_data['prog'],
                run_data['mutation_id'],
                run_data['fuzzer'],
                str(run_data['workdir']),
                str(run_data['prog_bc']),
                run_data['compile_args'],
                run_data['args'],
                str(run_data['seeds']),
                run_data['orig_bin'],
                json.dumps(run_data['mutation_data']['additionalInfo']),
                run_data['mutation_data']['column'],
                run_data['mutation_data']['directory'],
                run_data['mutation_data']['filePath'],
                run_data['mutation_data']['line'],
                run_data['mutation_data']['type'],
            )
        )
        self.conn.commit()

    @connection
    def run_executed(self, c, plot_data, prog, mutation_id, fuzzer, cf_seen, cf_by_seed, total_time):
        c.execute('INSERT INTO executed_runs VALUES (?, ?, ?, ?, ?, ?)',
            (
                prog,
                mutation_id,
                fuzzer,
                cf_seen,
                cf_by_seed,
                total_time,
            )
        )
        start_time = None
        if plot_data is not None:
            for row in plot_data:
                cur_time = int(row['# unix_time'].strip())
                if start_time is None:
                    start_time = cur_time
                cur_time -= start_time
                try:
                    rest = row[None][0].strip()
                except:
                    rest = None
                c.execute('INSERT INTO aflpp_runs VALUES (?, ?, ?, ?, ?, ?, ?, ?, ?, ?, ?, ?, ?, ?, ?)',
                    (
                        prog,
                        mutation_id,
                        fuzzer,
                        cur_time,
                        row[' cycles_done'].strip(),
                        row[' cur_path'].strip(),
                        row[' paths_total'].strip(),
                        row[' pending_total'].strip(),
                        row[' pending_favs'].strip(),
                        row[' map_size'].strip(),
                        row[' unique_crashes'].strip(),
                        row[' unique_hangs'].strip(),
                        row[' max_depth'].strip(),
                        row[' execs_per_sec'].strip(),
                        rest,
                    )
                )
        self.conn.commit()

    @connection
    def new_crashing_inputs(self, c, crashing_inputs, prog, mutation_id, fuzzer):
        for path, data in crashing_inputs.items():
            c.execute('INSERT INTO crashing_inputs VALUES (?, ?, ?, ?, ?, ?, ?, ?, ?, ?, ?, ?, ?, ?, ?, ?)',
                (
                    prog,
                    mutation_id,
                    fuzzer,
                    data['time_found'],
                    data['stage'],
                    path,
                    data['data'],
                    data['orig_returncode'],
                    data['mut_returncode'],
                    ' '.join((str(v) for v in data['orig_cmd'])),
                    ' '.join((str(v) for v in data['mut_cmd'])),
                    data['orig_res'][0],
                    data['mut_res'][0],
                    data['orig_res'][1],
                    data['mut_res'][1],
                    data['num_triggered']
                )
            )
        self.conn.commit()

    @connection
    def run_crashed(self, c, prog, mutation_id, fuzzer, trace):
        c.execute('INSERT INTO run_crashed VALUES (?, ?, ?, ?)',
            (
                prog,
                mutation_id,
                fuzzer,
                trace,
            )
        )
        self.conn.commit()

class DockerLogStreamer(threading.Thread):
    def __init__(self, q, container, *args, **kwargs):
        self.q = q
        self.container = container
        super().__init__(*args, **kwargs)

    def run(self):
        global should_run
        for line in self.container.logs(stream=True):
            line = line.decode()
            if SHOW_CONTAINER_LOGS:
                print(line.rstrip())
            self.q.put(line)
        self.q.put(None)

@contextlib.contextmanager
def start_testing_container(core_to_use, trigger_file):
    # get access to the docker client to start the container
    docker_client = docker.from_env()

    # Start and run the container
    container = docker_client.containers.run(
        "mutator_testing", # the image
        ["sleep", str(TIMEOUT * 2 + 120)], # the arguments
        init=True,
        ipc_mode="host",
        auto_remove=True,
        environment={
            'LD_LIBRARY_PATH': "/workdir/lib/",
            'TRIGGERED_FILE': str(trigger_file),
        },
        volumes={str(HOST_TMP_PATH): {'bind': str(IN_DOCKER_WORKDIR),
                                      'mode': 'ro'}},
        working_dir=str(IN_DOCKER_WORKDIR),
        cpuset_cpus=str(core_to_use),
        mem_limit="1g",
        log_config=docker.types.LogConfig(type=docker.types.LogConfig.types.JSON,
            config={'max-size': '10m'}),
        detach=True
    )
    yield container
    container.stop()

@contextlib.contextmanager
def start_mutation_container():
    # get access to the docker client to start the container
    docker_client = docker.from_env()

    # Start and run the container
    container = docker_client.containers.run(
        "mutator_mutator", # the image
        ["sleep", "infinity"], # the arguments
        init=True,
        ipc_mode="host",
        auto_remove=True,
        volumes={str(HOST_TMP_PATH): {'bind': "/home/mutator/tmp/",
                                      'mode': 'rw'}},
        mem_limit="10g",
        log_config=docker.types.LogConfig(type=docker.types.LogConfig.types.JSON,
            config={'max-size': '10m'}),
        detach=True
    )
    yield container
    container.stop()
        
def run_exec_in_container(container, cmd):
    sub_cmd = ["docker", "exec",
        container.name,
        *cmd]
    return subprocess.run(sub_cmd,
        stdout=subprocess.PIPE, stderr=subprocess.PIPE,
    )

class CoveredFile:
    def __init__(self, workdir, start_time) -> None:
        super().__init__()
        self.found = None
        self.found_by_seed = False
        self.path = Path(workdir)/"covered"
        self.start_time = start_time

        if self.path.is_file():
            self.path.unlink()

    def check(self, by_seed):
        if self.found is None and self.path.is_file():
            self.found = time.time() - self.start_time
            self.found_by_seed = by_seed



# Seed gathering function for the afl plus plus fuzzer, instruments the target
# program and fuzzes it.
def seed_func_aflpp(run_data):
    global should_run
    # extract used values
    workdir = run_data['workdir']
    prog_bc = Path(IN_DOCKER_WORKDIR)/Path(run_data['prog_bc']).relative_to(HOST_TMP_PATH)
    compile_args = run_data['compile_args']
    aflpp_args = run_data['fuzzer_args']
    args = run_data['args']
    environment = run_data['env']
    seeds = run_data['seeds']
    core_to_use = run_data['used_core']

    # get start time for the seed gathering
    start_time = time.time()

    # get access to the docker client to start the container
    docker_client = docker.from_env()
    # Start and run the container
    container = docker_client.containers.run(
        "mutator_seed_aflpp", # the image
        [
            "/home/eval/start_aflpp_seed.sh",
            str(compile_args),
            str(prog_bc),
            str(IN_DOCKER_WORKDIR/seeds),
            str(aflpp_args),
            str(args)
        ], # the arguments
        environment=environment,
        init=True,
        cpuset_cpus=str(core_to_use),
        ipc_mode="host",
        auto_remove=True,
        volumes={str(HOST_TMP_PATH): {'bind': str(IN_DOCKER_WORKDIR),
                                      'mode': 'ro'}},
        working_dir=str(workdir),
        mem_limit="1g",
        log_config=docker.types.LogConfig(type=docker.types.LogConfig.types.JSON,
            config={'max-size': '10m'}),
        detach=True
    )

    logs_queue = queue.Queue()
    DockerLogStreamer(logs_queue, container).start()

    while time.time() < start_time + SEED_TIMEOUT and should_run:
        # check if the process stopped, this should only happen in an
        # error case
        try:
            container.reload()
        except docker.errors.NotFound:
            # container is dead stop waiting
            break
        if container.status not in ["running", "created"]:
            break

        # Sleep so we only check sometimes and do not busy loop 
        time.sleep(CHECK_INTERVAL)

    # Check if container is still running, if it is, kill it.
    try:
        container.reload()
        if container.status in ["running", "created"]:

            # Send sigint to the process
            container.kill(2)

            # Wait up to 10 seconds then send sigkill
            container.stop()
    except docker.errors.NotFound:
        # container is dead just continue maybe it worked
        pass

    all_logs = []
    while True:
        line = logs_queue.get()
        if line == None:
            break
        all_logs.append(line)

    return '\n'.join(all_logs)

SEED_FUZZERS = {
    "aflpp_main": {
        'seed_func': seed_func_aflpp,
        'fuzzer_args': "-M main",
        'env': {},
    },
    "aflpp_cmplog": {
        'seed_func': seed_func_aflpp,
        'fuzzer_args': "-S cmplog",
        'env': {'CMPLOG:': '1'},
    },
    "aflpp_asan": {
        'seed_func': seed_func_aflpp,
        'fuzzer_args': "-S asan",
        'env': {'AFL_USE_ASAN:': '1'},
    },
    "aflpp_ubsan": {
        'seed_func': seed_func_aflpp,
        'fuzzer_args': "-S ubsan",
        'env': {'AFL_USE_UBSAN:': '1'},
    },
    "aflpp_cfisan": {
        'seed_func': seed_func_aflpp,
        'fuzzer_args': "-S cfisan",
        'env': {'AFL_USE_CFISAN:': '1'},
    },
    "aflpp_msan": {
        'seed_func': seed_func_aflpp,
        'fuzzer_args': "-S msan",
        'env': {'AFL_USE_MSAN:': '1'},
    },
}

POWER_SCHEDULES = ["fast", "coe", "lin", "quad", "exploit", "mmopt", "rare", "seek"]

for ii in range(17):
    ps = POWER_SCHEDULES[ii % len(POWER_SCHEDULES)]
    SEED_FUZZERS[f"aflpp_vanilla_{ii}"] = {
        'seed_func': seed_func_aflpp,
        'fuzzer_args': f"-S vanilla_{ii} -p {ps}",
        'env': {},
    }

for ii in range(17):
    ps = POWER_SCHEDULES[ii % len(POWER_SCHEDULES)]
    SEED_FUZZERS[f"aflpp_mopt_{ii}"] = {
        'seed_func': seed_func_aflpp,
        'fuzzer_args': f"-S mopt_{ii} -L 0 -p {ps}",
        'env': {},
    }

# get all fuzzer instances to run for the prog
def get_seed_runs(prog_name, prog_info):
    shutil.rmtree(SEED_BASE_DIR/prog_name)
    for fuzzer, fuzzer_info in SEED_FUZZERS.items():
        # Get the working directory based on program and mutation id and
        # fuzzer, which is a unique path for each run
        workdir = SEED_BASE_DIR/prog_name/fuzzer
        # Get the bc file that should be fuzzed (and probably
        # instrumented).
        prog_bc = prog_info['orig_bc'].absolute()
        # Get the path to the file that should be included during compilation
        compile_args = build_compile_args(prog_info['compile_args'], IN_DOCKER_WORKDIR)
        # Arguments on how to execute the binary
        args = prog_info['args']
        # Prepare seeds
        seeds = Path(prog_info['seeds'])
        # seed function
        # gather all info
        run_data = {
            'fuzzer': fuzzer,
            'seed_func': fuzzer_info['seed_func'],
            'fuzzer_args': fuzzer_info['fuzzer_args'],
            'env': fuzzer_info['env'],
            'workdir': workdir,
            'prog_bc': prog_bc,
            'compile_args': compile_args,
            'args': args,
            'seeds': seeds,
        }
        yield run_data


# wait for a run to complete
def wait_for_seed_runs(runs, cores_in_use, break_after_one):
    # wait for the futures to complete
    for future in concurrent.futures.as_completed(runs):
        # get the associated data for that future
        data = runs[future]
        # we are not interested in this run anymore
        del runs[future]
        try:
            # if there was no exception get the data
            run_result = future.result()
            print(f"run_result: {run_result}")
        except Exception:
            # if there was an exception print it
            trace = traceback.format_exc()
            print('='*50,
                '\n%r generated an exception: %s\n' %
                    (data, trace), # exc
                '='*50)
        print(runs)
        # Set the core for this run to unused
        cores_in_use[data['used_core']] = False
        print(cores_in_use)
        # If we only wanted to wait for one run, break here to return
        if break_after_one:
            break


# run a multi-core fuzzing campaign to get a large set of interesting seed files
# for each program
def gather_seeds():
    # build docker images
    proc = subprocess.run([
        "docker", "build",
        "-t", "mutator_testing",
        "-f", "eval/Dockerfile.testing",
        "."])
    if proc.returncode != 0:
        print("Could not build testing image.", proc)
        exit(1)

    proc = subprocess.run([
        "docker", "build",
        "-t", "mutator_seed_aflpp",
        "-f", "eval/Dockerfile.seed",
        "."])
    if proc.returncode != 0:
        print("Could not build mutator_seed_aflpp image.", proc)
        exit(1)
    
    # for each program gather the seeds
    with concurrent.futures.ThreadPoolExecutor(max_workers=NUM_CPUS) as executor:
        for prog_name, prog_vals in PROGRAMS.items():
            # keep a list of all runs
            runs = {}
            # start each fuzzing instance in a container, for each core
            # Keep a list of which cores can be used
            cores_in_use = [False]*NUM_CPUS
            # Get each run
            for ii, run_data in enumerate(get_seed_runs(prog_name, prog_vals)):
                # If we should stop, do so now to not create any new run.
                if not should_run:
                    break
                # Get a free core, this will throw an exception if there is none
                used_core = cores_in_use.index(False)
                # Set the core as used
                cores_in_use[used_core] = True
                print(cores_in_use)
                # Unpack the run_data
                # Add the run to the executor, this starts execution of the eval
                # function. Also associate some information with that run, this
                # is later used to record needed information.
                run_data['used_core'] = used_core
                runs[executor.submit(run_data['seed_func'], run_data)] = run_data
                # Do not wait for a run, if we can start more runs do so first and
                # only wait when all cores are in use.
                if False in cores_in_use:
                    continue
                # Wait for a single run to complete, after which we can start another
                wait_for_seed_runs(runs, cores_in_use, True)

            # wait for all containers to be done
            wait_for_seed_runs(runs, cores_in_use, False)

            # only continue with next program if we should continue running
            if not should_run:
                break

            # collect the resulting seeds into one folder
            base_dir = SEED_BASE_DIR.joinpath(prog_name)
            seed_dir = base_dir.joinpath("seeds")
            if seed_dir.is_dir():
                shutil.rmtree(seed_dir)
            seed_dir.mkdir()

            for queue_file in base_dir.joinpath("output/main/queue").iterdir():
                if queue_file.is_dir():
                    continue
                shutil.copy(queue_file, seed_dir.joinpath(queue_file.name))


# returns true if a crashing input is found that only triggers for the
# mutated binary
def check_crashing_inputs(testing_container, crashing_inputs, crash_dir,
                          orig_bin, mut_bin, args, start_time, covered, stage):
    if not crash_dir.is_dir():
        return False

    for path in crash_dir.iterdir():
        if path.is_file() and path.name != "README.txt":
            if str(path) not in crashing_inputs:
                # Run input on original binary
                orig_cmd = ["/run_bin.sh", orig_bin]
                args = args.replace("@@", str(path))
                args = args.replace("___FILE___", str(path))
                orig_cmd += shlex.split(args)
                proc = run_exec_in_container(testing_container, orig_cmd)
                orig_res = (proc.stdout, proc.stderr)
                orig_returncode = proc.returncode

                # Run input on mutated binary
                mut_cmd = ["/run_bin.sh", mut_bin]
                args = args.replace("@@", str(path))
                args = args.replace("___FILE___", str(path))
                mut_cmd += shlex.split(args)
                proc = run_exec_in_container(testing_container, mut_cmd)
                mut_res = (proc.stdout, proc.stderr)

                num_triggered = len(mut_res[0].split(TRIGGERED_STR)) - 1
                num_triggered += len(mut_res[1].split(TRIGGERED_STR)) - 1
                mut_res = (
                    mut_res[0].replace(TRIGGERED_STR, b""),
                    mut_res[1].replace(TRIGGERED_STR, b"")
                )
                mut_returncode = proc.returncode

                covered.check(stage == "initial")

                try:
                    crash_file_data = path.read_bytes()
                except Exception as exc:
                    crash_file_data = "{}".format(exc)

                crashing_inputs[str(path)] = {
                    'time_found': time.time() - start_time,
                    'stage': stage,
                    'data': crash_file_data,
                    'orig_returncode': orig_returncode,
                    'mut_returncode': mut_returncode,
                    'orig_cmd': orig_cmd,
                    'mut_cmd': mut_cmd,
                    'orig_res': orig_res,
                    'mut_res': mut_res,
                    'num_triggered': num_triggered,
                }

                if (orig_returncode != mut_returncode or orig_res != mut_res):
                    return True
    return False


# Eval function for the afl plus plus fuzzer, compiles the mutated program
# and fuzzes it. Finally various eval data is returned
def base_eval(run_data, docker_image, executable):
    global should_run
    # extract used values
    workdir = run_data['workdir']
    crash_dir = workdir/run_data['crash_dir']
    prog_bc = run_data['prog_bc']
    compile_args = run_data['compile_args']
    args = run_data['args']
    seeds = run_data['seeds']
    orig_bin = IN_DOCKER_WORKDIR/Path(run_data['orig_bin']).relative_to(HOST_TMP_PATH)
    core_to_use = run_data['used_core']
    docker_mut_bin = Path(workdir)/"testing"
    docker_mut_bin.parent.mkdir(parents=True, exist_ok=True)

    # get start time for the eval
    start_time = time.time()

    # get path for covered file and rm the file if it exists
    covered = CoveredFile(workdir, start_time)

    # start testing container
    with start_testing_container(core_to_use, covered.path) as testing_container:

        # compile the compare version of the mutated binary
        compile_mut_bin_res = run_exec_in_container(testing_container,
            [
                "/usr/bin/clang++-11",
                "-v",
                "-o", str(docker_mut_bin),
                *shlex.split(compile_args),
                "/workdir/lib/libdynamiclibrary.so",
                str(prog_bc)
            ]
        )
        if compile_mut_bin_res.returncode != 0:
            raise ValueError(compile_mut_bin_res)

        # set up data for crashing inputs
        crashing_inputs = {}
        # check if seeds are already crashing
        checked_seeds = {}
        # do an initial check to see if the seed files are already crashing
        if check_crashing_inputs(testing_container, checked_seeds, seeds,
                                 orig_bin, docker_mut_bin, args, start_time,
                                 covered, "initial"):
            return {
                'total_time': time.time() - start_time,
                'covered_file_seen': covered.found,
                'covered_by_seed': covered.found_by_seed,
                'crashing_inputs': checked_seeds,
                'all_logs': ["found crashing seed input"]
            }

        # get access to the docker client to start the container
        docker_client = docker.from_env()
        # Start and run the container
        container = docker_client.containers.run(
            docker_image, # the image
            [
                executable,
                str(compile_args),
                str(prog_bc),
                str(IN_DOCKER_WORKDIR/seeds),
                str(args)
            ], # the arguments
            environment={
                'TRIGGERED_OUTPUT': str(""),
                'TRIGGERED_FILE': str(workdir/'covered'),
            },
            init=True,
            cpuset_cpus=str(core_to_use),
            auto_remove=True,
            volumes={
                str(HOST_TMP_PATH): {'bind': str(IN_DOCKER_WORKDIR), 'mode': 'ro'},
                "/dev/shm": {'bind': "/dev/shm", 'mode': 'rw'},
            },
            working_dir=str(workdir),
            mem_limit="1g",
            log_config=docker.types.LogConfig(type=docker.types.LogConfig.types.JSON,
                config={'max-size': '10m'}),
            detach=True
        )

        logs_queue = queue.Queue()
        DockerLogStreamer(logs_queue, container).start()

        while time.time() < start_time + TIMEOUT and should_run:
            # check if the process stopped, this should only happen in an
            # error case
            try:
                container.reload()
            except docker.errors.NotFound:
                # container is dead stop waiting
                break
            if container.status not in ["running", "created"]:
                break

            # Check if covered file is seen
            covered.check(False)

            # Check if a crashing input has already been found
            if check_crashing_inputs(testing_container, crashing_inputs,
                                     crash_dir, orig_bin, docker_mut_bin, args,
                                     start_time, covered, "runtime"):
                break

            # Sleep so we only check sometimes and do not busy loop 
            time.sleep(CHECK_INTERVAL)

        # Check if container is still running
        try:
            container.reload()
            if container.status in ["running", "created"]:

                # Send sigint to the process
                container.kill(2)

                # Wait up to 10 seconds then send sigkill
                container.stop()
        except docker.errors.NotFound:
            # container is dead just continue maybe it worked
            pass
        
        all_logs = []
        while True:
            line = logs_queue.get()
            if line == None:
                break
            all_logs.append(line)


        # Also collect all crashing outputs
        check_crashing_inputs(testing_container, crashing_inputs, crash_dir,
                                orig_bin, docker_mut_bin, args, start_time,
                                covered, "final")
            
        return {
            'total_time': time.time() - start_time,
            'covered_file_seen': covered.found,
            'covered_by_seed': covered.found_by_seed,
            'crashing_inputs': crashing_inputs,
            'all_logs': all_logs,
        }

def get_aflpp_logs(workdir, all_logs):
    try:
        plot_path = list(Path(workdir).glob("**/plot_data"))
        if len(plot_path) == 1:
            # Get the final stats and report them
            with open(plot_path[0]) as csvfile:
                plot_data = list(csv.DictReader(csvfile))
                # only get last row, to reduce memory usage
                try:
                    return [plot_data[-2]]
                except IndexError:
                    return [plot_data[-1]]
        else:
            # Did not find a plot
            return []

    except Exception as exc:
        raise ValueError(''.join(all_logs)) from exc

def aflpp_eval(run_data):
    run_data['crash_dir'] = "output/default/crashes"
    result = base_eval(run_data, "mutation-testing-aflpp", "/home/user/eval.sh")
    result['plot_data'] = get_aflpp_logs(run_data['workdir'], result['all_logs'])
    return result

def afl_eval(run_data):
    run_data['crash_dir'] = "output/crashes"
    result = base_eval(run_data, "mutation-testing-afl", "/home/user/eval.sh")
    result['plot_data'] = get_aflpp_logs(run_data['workdir'], result['all_logs'])
    return result

def aflppfastexploit_eval(run_data):
    run_data['crash_dir'] = "output/default/crashes"
    result = base_eval(run_data, "mutation-testing-aflppfastexploit", "/home/user/eval.sh")
    result['plot_data'] = get_aflpp_logs(run_data['workdir'], result['all_logs'])
    return result

def aflppmopt_eval(run_data):
    run_data['crash_dir'] = "output/default/crashes"
    result = base_eval(run_data, "mutation-testing-aflppmopt", "/home/user/eval.sh")
    result['plot_data'] = get_aflpp_logs(run_data['workdir'], result['all_logs'])
    return result

def fairfuzz_eval(run_data):
    run_data['crash_dir'] = "output/crashes"
    result = base_eval(run_data, "mutation-testing-fairfuzz", "/home/user/eval.sh")
    result['plot_data'] = get_aflpp_logs(run_data['workdir'], result['all_logs'])
    return result

def honggfuzz_eval(run_data):
    run_data['crash_dir'] = "crashes"
    run_data['args'] = run_data['args'].replace("@@", "___FILE___")
    result = base_eval(run_data, "mutation-testing-honggfuzz", "/home/user/eval.sh")
    result['plot_data'] = []
    return result

def libfuzzer_eval(run_data):
    result = base_eval(run_data, "mutation-testing-libfuzzer", "/home/user/eval.sh")
    return result

# def aflppasan_eval(run_data):
#     return aflpp_base_eval(
#         run_data, "mutator_aflppasan", "/home/user/eval.sh")

# def aflppubsan_eval(run_data):
#     return aflpp_base_eval(
#         run_data, "mutator_aflppubsan", "/home/user/eval.sh")

# def aflppmsan_eval(run_data):
#     return aflpp_base_eval(
#         run_data, "mutator_aflppmsan", "/home/user/eval.sh")

def build_compile_args(args, workdir):
    res = ""
    for arg in args:
        if arg['action'] is None:
            res += arg['val'] + " "
        elif arg['action'] == 'prefix_workdir':
            res += str(Path(workdir)/arg['val']) + " "
        else:
            raise ValueError("Unknown action: {}", arg)
    return res

# The fuzzers that can be evaluated, value is the function used to start an
# evaluation run
# A evaluation function should do following steps:
    # execute the fuzzer while monitoring if the crash was found
    # this includes running the crashing input in the uninstrumented
    # binary to see if it still crashes, as well as running it in the
    # original unmutated binary to see that it does not crash
    # once the crash is found update the stats (executions, time) but
    # also store the crashing input and path to the corresponding
    # mutated binary
FUZZERS = {
    "aflpp": aflpp_eval,
    "afl": afl_eval,
    "aflpp_fast_exploit": aflppfastexploit_eval,
    "aflpp_mopt": aflppmopt_eval,
    "afl_fairfuzz": fairfuzz_eval,
    "honggfuzz": honggfuzz_eval,
}

def get_all_mutations(mutator, progs):
    all_mutations = []
    # For all programs that can be done by our evaluation
    for prog in progs:
        try:
            prog_info = PROGRAMS[prog]
        except Exception as err:
            print(err)
            print(f"Prog: {prog} is not known, known progs are: {PROGRAMS.keys()}")
            quit()

        # Run the seeds through the mutation detector
        mutation_list_dir = Path("/dev/shm/mutation_detection")/prog
        # Get the right seeds
        if USE_GATHERED_SEEDS:
            seeds = SEED_BASE_DIR.joinpath(prog).joinpath('seeds')
        else:
            seeds = Path(prog_info['seeds'])

        if DETECT_MUTATIONS:
            # Compile the mutation location detector for the prog.
            args = ["./run_mutation.py", "-bc", prog_info['orig_bc']]
            if prog_info['is_cpp']:
<<<<<<< HEAD
                args.insert(2, "-cpp")
            res = run_exec_in_container(mutator, args)
            print(res.args, res.returncode, res.stdout.decode(), res.stderr.decode(), sep="\n")
=======
                args.insert(1, "-cpp")
            run_exec_in_container(mutator, args)
>>>>>>> ae239d59

            # Prepare the folder where the number of the generated seeds is put.
            shutil.rmtree(mutation_list_dir, ignore_errors=True)
            mutation_list_dir.mkdir(parents=True)
            # Run the seeds through the detector binary.
            detector_bin = Path(prog_info['orig_bc']).with_suffix(".ll.opt_mutate")
            run_exec_in_container(mutator, ["./iterate_seeds.sh", mutation_list_dir, detector_bin, seeds])

        # get additional info on mutations
        mut_data_path = list(Path(HOST_TMP_PATH/prog_info['path'])
                                .glob('**/*.ll.mutationlocations'))
<<<<<<< HEAD
        if len(mut_data_path) != 1:
            raise ValueError(f"expected exactly one mutationlocations path but found: {mut_data_path}")
=======
        assert len(mut_data_path) == 1, f"found: {mut_data_path}"
>>>>>>> ae239d59
        mut_data_path = mut_data_path[0]
        with open(mut_data_path, 'rt') as f:
            mutation_data = json.load(f)

        # Get all mutations that are possible with that program, they are identified by the file names
        # in the mutation_list_dir
        mutations = list((p.name, prog, prog_info, seeds, mutation_data) for p in mutation_list_dir.glob("*"))

        all_mutations.extend(mutations)

    return all_mutations

# Generator that first collects all possible runs and adds them to stats.
# Then yields all information needed to start a eval run
def get_next_run(stats, mutator, fuzzers, progs):
    all_mutations = get_all_mutations(mutator, progs)

    random.shuffle(all_mutations)
    all_runs = []

    # Go through the mutations
    for (mutation_id, prog, prog_info, seeds, mutation_data) in all_mutations:
        # For each fuzzer gather all information needed to start a eval run
        for fuzzer in fuzzers:
            try:
                eval_func = FUZZERS[fuzzer]
            except Exception as err:
                print(err)
                print(f"Fuzzer: {fuzzer} is not known, known fuzzers are: {FUZZERS.keys()}")
                quit()
            # Get the working directory based on program and mutation id and
            # fuzzer, which is a unique path for each run
            workdir = Path("/dev/shm/mutator/")/prog/mutation_id/fuzzer
            # Get the bc file that should be fuzzed (and probably
            # instrumented).
            prog_bc_base = Path("/dev/shm/mutated_bcs/")/prog
            prog_bc_base.mkdir(parents=True, exist_ok=True)
            prog_bc = prog_bc_base/(Path(prog_info['orig_bc']).with_suffix(f".ll.{mutation_id}.mut.bc").name)
            # Get the path to the file that should be included during compilation
            compile_args = build_compile_args(prog_info['compile_args'], IN_DOCKER_WORKDIR)
            # Arguments on how to execute the binary
            args = prog_info['args']
            # Prepare seeds
            # Original binary to check if crashing inputs also crash on
            # unmodified version
            orig_bin = str(Path(prog_info['orig_bin']).absolute())
            # gather all info
            run_data = {
                'fuzzer': fuzzer,
                'eval_func': eval_func,
                'workdir': workdir,
                'orig_bc': prog_info['orig_bc'],
                'prog_bc': prog_bc,
                'compile_args': compile_args,
                'args': args,
                'prog': prog,
                'seeds': seeds,
                'orig_bin': orig_bin,
                'mutation_id': mutation_id,
                'mutation_data': mutation_data[int(mutation_id)],
            }
            # Add that run to the database, so that we know it is possible
            stats.new_run(run_data)
            # Build our list of runs
            all_runs.append(run_data)

    # Yield the individual eval runs
    for run in all_runs:
        yield run

# Helper function to wait for the next eval run to complete.
# Also updates the stats and which cores are currently used.
# If `break_after_one` is true, return after a single run finishes.
def wait_for_runs(stats, runs, cores_in_use, active_mutants, break_after_one):
    # wait for the futures to complete
    for future in concurrent.futures.as_completed(runs):
        # get the associated data for that future
        data = runs[future]
        # we are not interested in this run anymore
        del runs[future]
        try:
            # if there was no exception get the data
            run_result = future.result()
        except Exception:
            # if there was an exception print it
            trace = traceback.format_exc()
            stats.run_crashed(data['prog'], data['mutation_id'], data['fuzzer'],
                              trace)
        else:
            # if successful log the run
            # print("success")
            stats.run_executed(
                run_result['plot_data'],
                data['prog'],
                data['mutation_id'],
                data['fuzzer'],
                run_result['covered_file_seen'],
                run_result['covered_by_seed'],
                run_result['total_time'])
            stats.new_crashing_inputs(
                run_result['crashing_inputs'],
                data['prog'],
                data['mutation_id'],
                data['fuzzer'])
            # Update if the mutant has at least been killed once
            if active_mutants[data['prog_bc']]['killed'] is False:
                for ci in run_result['crashing_inputs'].values():
                    if ci['orig_returncode'] != ci['mut_returncode'] or ci['orig_res'] != ci['mut_res']:
                        active_mutants[data['prog_bc']]['killed'] = True
        # Set the core for this run to unused
        cores_in_use[data['used_core']] = False
        # Update mutant reference count and remove if needed
        active_mutants[data['prog_bc']]['ref_cnt'] -= 1
        if active_mutants[data['prog_bc']]['ref_cnt'] == 0:
            # If mutant was never killed, we want to keep a copy for inspection.
            if not active_mutants[data['prog_bc']]['killed']:
                if data['prog_bc'].is_file():
                    shutil.copy(str(data['prog_bc']), UNSOLVED_MUTANTS_DIR)
            # Remove mut file.
            try:
                data['prog_bc'].unlink()
            except FileNotFoundError:
                print("Trying to remove:", data['prog_bc'], "but it does not exist.")
        elif active_mutants[data['prog_bc']]['ref_cnt'] < 0:
            print("error negative mutant reference count")
        # Delete the working directory as it is not needed anymore
        if RM_WORKDIR:
            workdir = Path(data['workdir'])
            if workdir.is_dir():
                shutil.rmtree(workdir)
            try:
                workdir.parent.rmdir()
            except Exception:
                pass
        # If we only wanted to wait for one run, break here to return
        if break_after_one:
            break

def run_eval(progs, fuzzers):
    global should_run
    # prepare environment
    base_shm_dir = Path("/dev/shm/mutator")
    base_shm_dir.mkdir(parents=True, exist_ok=True)

    # Initialize the stats object
    stats = Stats("/dev/shm/mutator/stats.db")

    with open("mutation_doc.json", "rt") as f:
        mutation_types = json.load(f)
        for mt in mutation_types:
            stats.new_mutation_type(mt)

    # build testing image
    proc = subprocess.run([
            "docker", "build",
            "-t", "mutator_testing",
            "-f", "eval/Dockerfile.testing",
            "."
        ])
    if proc.returncode != 0:
        print("Could not build testing image.", proc)
        exit(1)

    # build the fuzzer docker images
    for tag, name in [
        ("mutation-testing-system", "system"),
        ("mutation-testing-afl", "afl"),
        ("mutation-testing-aflpp", "aflpp"),
        ("mutation-testing-aflppmopt", "aflppmopt"),
        ("mutation-testing-aflppfastexploit", "aflppfastexploit"),
        ("mutation-testing-fairfuzz", "fairfuzz"),
        ("mutation-testing-honggfuzz", "honggfuzz"),
        ("mutation-testing-libfuzzer", "libfuzzer"),
    ]:
        proc = subprocess.run([
            "docker", "build",
            "--build-arg", f"CUSTOM_USER_ID={os.getuid()}",
            "--tag", tag,
            "-f", f"eval/{name}/Dockerfile",
            "."])
        if proc.returncode != 0:
            print(f"Could not build {tag} image.", proc)
            exit(1)

    UNSOLVED_MUTANTS_DIR.mkdir(exist_ok=True, parents=True)

    # Keep a list of which cores can be used
    cores_in_use = [False]*NUM_CPUS

    # mutants in use
    active_mutants = defaultdict(lambda: {'ref_cnt': 0, 'killed': False})

    # for each mutation and for each fuzzer do a run
    with concurrent.futures.ThreadPoolExecutor(max_workers=NUM_CPUS) as executor, \
         start_mutation_container() as mutator:
        # keep a list of all runs
        runs = {}
        # start time
        start_time = time.time()
        # Get each run
        for ii, run_data in enumerate(get_next_run(stats, mutator, fuzzers, progs)):
            print("" + str(ii) + " @ " + str(int((time.time() - start_time)//60)),
                  end=', ', flush=True)
            # Create the mutant if reference count is 0
            if active_mutants[run_data['prog_bc']]['ref_cnt'] == 0:
                args = ["./run_mutation.py", "-bc", "-cpp",
                     "-m", run_data['mutation_id'], run_data['orig_bc']]
                res = run_exec_in_container(mutator, args)
                if res.returncode != 0:
                    print(res.stdout.decode())
                    print(res.stderr.decode())
                mut_name = Path(run_data['prog_bc']).name
                res = run_exec_in_container(mutator,
                    ["cp",
                     str(Path(run_data['orig_bc']).parent/"mutations"/mut_name),
                     str(Path(run_data['prog_bc']))])
                if res.returncode != 0:
                    print(res.stdout.decode())
                    print(res.stderr.decode())
            # Update mutant count
            active_mutants[run_data['prog_bc']]['ref_cnt'] += 1
            # If we should stop, do so now to not create any new run.
            if not should_run:
                break
            # Get a free core, this will throw an exception if there is none
            used_core = cores_in_use.index(False)
            # Set the core as used
            cores_in_use[used_core] = True
            # Unpack the run_data
            # Add the run to the executor, this starts execution of the eval
            # function. Also associate some information with that run, this
            # is later used to record needed information.
            run_data['used_core'] = used_core
            runs[executor.submit(run_data['eval_func'], run_data)] = run_data
            # Do not wait for a run, if we can start more runs do so first and
            # only wait when all cores are in use.
            if False in cores_in_use:
                continue
            # Wait for a single run to complete, after which we can start another
            wait_for_runs(stats, runs, cores_in_use, active_mutants, True)
        # Wait for all remaining active runs
        print('waiting for the rest')
        wait_for_runs(stats, runs, cores_in_use, active_mutants, False)


def parse_afl_paths(paths):
    if paths is None:
        return []
    paths = paths.split('/////')
    paths_elements = []
    for path in paths:
        elements = {}
        split_path = path.split(',')
        elements['path'] = split_path[0]
        for elem in split_path[1:]:
            parts = elem.split(":")
            if len(parts) == 2:
                elements[parts[0]] = parts[1]
            else:
                raise ValueError("Unexpected afl path format: ", path)
        paths_elements.append(elements)
    return paths_elements

TOTAL_FUZZER = 'total'
ALL_PROG = 'all'

def header():
    import altair as alt

    return """
    <!DOCTYPE html>
    <html>
    <head>
        <title>Mutation testing eval</title>
        <meta charset="utf-8">
        <meta name="viewport" content="width=device-width, initial-scale=1">
        <link rel="stylesheet" href="https://maxcdn.bootstrapcdn.com/bootstrap/3.3.7/css/bootstrap.min.css">
        <script src="https://ajax.googleapis.com/ajax/libs/jquery/3.2.0/jquery.min.js"></script>
        <script src="https://maxcdn.bootstrapcdn.com/bootstrap/3.3.7/js/bootstrap.min.js"></script>

        <script src="https://cdn.jsdelivr.net/npm/vega@{vega_version}"></script>
        <script src="https://cdn.jsdelivr.net/npm/vega-lite@{vegalite_version}"></script>
        <script src="https://cdn.jsdelivr.net/npm/vega-embed@{vegaembed_version}"></script>
    <style>
    body {{
        margin-left:10px
    }}
    table {{
        border-collapse: collapse;
    }}
    th, td {{
        text-align: left;
        padding: 7px;
        border: none;
    }}
        tr:nth-child(even){{background-color: lightgray}}
    th {{
    }}
    </style>
    </head>
    <body>\n""".format(
        vega_version=alt.VEGA_VERSION,
        vegalite_version=alt.VEGALITE_VERSION,
        vegaembed_version=alt.VEGAEMBED_VERSION,
    )

def fuzzer_stats(con):
    import pandas as pd
    stats = pd.read_sql_query("SELECT * from run_results_by_fuzzer", con)
    print(stats)
    res = "<h2>Fuzzer Stats</h2>"
    res += stats.to_html()
    return res

def mut_stats(con):
    import pandas as pd
    stats = pd.read_sql_query("SELECT * from run_results_by_mut_type", con)
    res = "<h2>Mutation Stats</h2>"
    res += stats.to_html()
    return res

def aflpp_stats(con):
    import pandas as pd
    stats = pd.read_sql_query("SELECT * from aflpp_runtime_stats", con)
    res = "<h2>AFL++ style fuzzers -- Stats</h2>"
    res += stats.to_html()
    return res

def plot(title, mut_type, data):
    import inspect
    import types
    from typing import cast
    import altair as alt
    all_fuzzers = set(run.fuzzer for run in data.itertuples())
    func_name = cast(types.FrameType, inspect.currentframe()).f_code.co_name
    selection = alt.selection_multi(fields=['fuzzer', 'prog'], bind='legend',
        init=[{'fuzzer': fuzzer, 'prog': ALL_PROG} for fuzzer in all_fuzzers])
    color = alt.condition(selection,
                      alt.Color('fuzzer:O', legend=None),
                      alt.value('lightgray'))
    plot = alt.Chart(data).mark_line(
        interpolate='step-after',
    ).encode(
        x=alt.X('time', scale=alt.Scale(type='symlog')),
        y='percentage',
        color='fuzzer',
        tooltip=['time', 'confirmed', 'percentage', 'covered', 'total', 'fuzzer', 'prog'],
    ).properties(
        title=title,
        width=600,
        height=400,
    )

    plot = plot.mark_point(size=5, opacity=1, tooltip=alt.TooltipContent("encoding")) + plot

    plot = plot.add_selection(
        alt.selection_interval(bind='scales', encodings=['x'])
    ).transform_filter(
        selection
    )

    all_selection = alt.Chart(data).mark_rect().encode(
        x=alt.X('prog', axis=alt.Axis(orient='bottom')),
        y=alt.Y('fuzzer', axis=alt.Axis(orient='right')),
        color=color
    )
    
    plot = (plot | all_selection).add_selection(
        selection
    )

    res = f'<div id="{title.replace(" ", "")}{func_name}{mut_type}"></div>'
    res += '''<script type="text/javascript">
                vegaEmbed('#{title}{func_name}{mut_id}', {spec1}).catch(console.error);
              </script>'''.format(title=title.replace(" ", ""), func_name=func_name, mut_id=mut_type,
                                  spec1=plot.to_json(indent=None))
    return res

def split_vals(val):
    if val is None:
        return []
    return [float(v) for v in val.split("/////")]

def gather_plot_data(runs, run_results):
    from collections import defaultdict
    import pandas as pd

    if len(run_results) == 0:
        return None

    data = defaultdict(list)
    unique_crashes = [] 

    for crash in run_results.itertuples():
        import math
        if math.isnan(crash.covered_file_seen):
            continue
        unique_crashes.append({
            'fuzzer': crash.fuzzer,
            'prog': crash.prog,
            'id': crash.mut_id,
            'type': 'covered',
            'stage': 'initial' if crash.covered_by_seed else crash.stage,
            'time': crash.covered_file_seen,
        })

    for crash in run_results.itertuples():
        if crash.confirmed != 1:
            continue
        unique_crashes.append({
            'fuzzer': crash.fuzzer,
            'prog': crash.prog,
            'id': crash.mut_id,
            'type': 'confirmed',
            'stage': crash.stage,
            'time': crash.time_found,
        })

    counter = defaultdict(lambda: {
        'covered': 0,
        'confirmed': 0,
    })
    totals_set = defaultdict(set)
    max_time = 0
    all_progs = set(run.prog for run in runs.itertuples())
    all_fuzzers = set(run.fuzzer for run in runs.itertuples())
    max_prog_runs = { prog: max(run.done for run in runs[runs.prog == prog].itertuples()) for prog in all_progs }
    total_runs = {}
    for prog, max_total in max_prog_runs.items():
        total_runs[(TOTAL_FUZZER, prog)] = max_total
    sum_fuzzer_runs = { fuzzer: sum(run.done for run in runs[runs.fuzzer == fuzzer].itertuples()) for fuzzer in all_fuzzers }
    for fuzzer, max_total in sum_fuzzer_runs.items():
        total_runs[(fuzzer, ALL_PROG)] = max_total
    for run in runs.itertuples():
        total_runs[(run.fuzzer, run.prog)] = max_prog_runs[run.prog]
    total_runs[(TOTAL_FUZZER, ALL_PROG)] = max(sum_fuzzer_runs.values())

    def inc_counter(fuzzer, prog, id, counter_type):
        counter[(fuzzer, prog)][counter_type] += 1
        counter[(fuzzer, ALL_PROG)][counter_type] += 1
        if id not in totals_set[(prog, counter_type)]:
            totals_set[(prog, counter_type)].add(id)
            counter[(TOTAL_FUZZER, prog)][counter_type] += 1
            counter[(TOTAL_FUZZER, ALL_PROG)][counter_type] += 1
            return True
        return False

    def add_datapoint(fuzzer, prog, time):
        counts = counter[(fuzzer, prog)]
        total = total_runs[(fuzzer, prog)]
        try:
            total_percentage = counts['confirmed'] / total
        except ZeroDivisionError:
            total_percentage = 0

        try:
            confirmed_percentage = counts['confirmed'] / counts['covered']
        except ZeroDivisionError:
            confirmed_percentage = 0

        for name, val in [('total', total_percentage), ('covered', confirmed_percentage)]:
            data[name].append({
                'fuzzer': fuzzer,
                'prog': prog,
                'time': time,
                'confirmed': counts['confirmed'],
                'covered': counts['covered'],
                'total': total,
                'percentage': val * 100,
            })

    for crash in unique_crashes:
        if crash['stage'] == 'initial':
            inc_counter(crash['fuzzer'], crash['prog'], crash['id'], crash['type'])

    # add initial points
    for run in runs.itertuples():
        add_datapoint(run.fuzzer, run.prog, 0)
    for fuzzer in all_fuzzers:
        add_datapoint(fuzzer, ALL_PROG, 0)
    for prog in all_progs:
        add_datapoint(TOTAL_FUZZER, prog, 0)
    add_datapoint(TOTAL_FUZZER, ALL_PROG, 0)

    # add the data points
    for crash in sorted(unique_crashes, key=lambda x: x['time']):
        if crash['stage'] == 'initial':
            continue

        if crash['time'] > max_time:
            max_time = crash['time']

        total_inc = inc_counter(crash['fuzzer'], crash['prog'], crash['id'], crash['type'])
        add_datapoint(crash['fuzzer'], crash['prog'], crash['time'])
        add_datapoint(crash['fuzzer'], ALL_PROG, crash['time'])
        if total_inc:
            add_datapoint(TOTAL_FUZZER, crash['prog'], crash['time'])
            add_datapoint(TOTAL_FUZZER, ALL_PROG, crash['time'])

    # add final points
    for fuzzer, prog in counter.keys():
        add_datapoint(fuzzer, prog, max_time)

    return {'total': pd.DataFrame(data['total']), 'covered': pd.DataFrame(data['covered'])}

def matrix_unique_finds(unique_finds):
    from collections import defaultdict
    import pandas as pd
    import numpy as np

    matrix = defaultdict(dict)
    for row in unique_finds.itertuples():
        matrix[row.other_fuzzer][row.fuzzer] = row.finds

    matrix = pd.DataFrame(matrix).fillna(-1).astype(int).replace({-1: ""})
    matrix = matrix.reindex(sorted(matrix.columns), axis=0)
    matrix = matrix.reindex(sorted(matrix.columns), axis=1)

    return matrix

def create_mut_type_plot(mut_type, runs, run_results, unique_finds, mutation_info):
    plot_data = gather_plot_data(runs, run_results)

    # print(mutation_info)
    pattern_name = mutation_info['pattern_name'].iat[0]
    pattern_class = mutation_info['pattern_class'].iat[0]
    description = mutation_info['description'].iat[0]
    procedure = mutation_info['procedure'].iat[0]

    res = f'<h3>Mutation {mut_type}: {pattern_name}</h3>'
    res += f'<p>Class: {pattern_class}</p>'
    res += f'<p>Description: {description}</p>'
    res += f'<p>Procedure: {procedure}</p>'
    res += '<h4>Overview</h4>'
    res += runs.to_html()
    if plot_data is not None:
        res += plot(f"Covered {mut_type}", mut_type, plot_data['covered'])
        res += plot(f"Total {mut_type}", mut_type, plot_data['total'])
    res += '<h4>Unique Finds</h4>'
    res += 'Left finds what upper does not.'
    res += matrix_unique_finds(unique_finds).to_html(na_rep="")
    return res

def footer():
    return """
    </body>
    </html>
    """

def generate_plots():
    import pandas as pd

    con = sqlite3.connect("/home/philipp/stats.db")
    con.isolation_level = None
    con.row_factory = sqlite3.Row
    cur = con.cursor()

    with open("eval.sql", "rt") as f:
        cur.executescript(f.read())

    res = header()
    res += fuzzer_stats(con)
    res += mut_stats(con)
    res += aflpp_stats(con)

    mut_types = pd.read_sql_query("SELECT * from mut_types", con)
    runs = pd.read_sql_query("select * from run_results_by_mut_type_and_fuzzer", con)
    run_results = pd.read_sql_query("select * from run_results", con)
    unique_finds = pd.read_sql_query("select * from unique_finds", con)
    mutation_info = pd.read_sql_query("select * from mutation_types", con)
    res += "<h2>Plots</h2>"
    for mut_type in mut_types['mut_type']:
        print(mut_type)
        res += create_mut_type_plot(mut_type, 
            runs[runs.mut_type == mut_type],
            run_results[run_results.mut_type == mut_type],
            unique_finds[unique_finds.mut_type == mut_type],
            mutation_info[mutation_info.mut_type == mut_type],
        )
    res += footer()

    out_path = Path("test_plot.html").resolve()
    print(f"Writing plots to: {out_path}")
    with open(out_path, 'w') as f:
        f.write(res) 
    print(f"Open: file://{out_path}")

def main():
    import sys
    import argparse

    # set signal handler for keyboard interrupt
    signal.signal(signal.SIGINT, sigint_handler)

    parser = argparse.ArgumentParser()
    parser.add_argument("--seed", action="store_true",
        help="run a seed gathering stage, to gather seed that are shared by all "
             "fuzzers")
    parser.add_argument("--eval", action="store_true",
        help="run the full evaluation executing"
             "fuzzers and gathering the resulting data")
    parser.add_argument("--plots", action="store_true",
        help="generate plots for the gathered data")
    parser.add_argument("--fuzzers", nargs='+', required=True,
        help='The fuzzers to evaluate, will fail if the name is not known.')
    parser.add_argument("--progs", nargs='+', required=True,
        help='The programs to evaluate on, will fail if the name is not known.')

    if len(sys.argv) < 2:
        parser.print_help(sys.stderr)
        sys.exit(1)

    args = parser.parse_args()

    if args.seed:
        # TODO how to handle progs and fuzzer argument?
        gather_seeds()
    if not should_run:
        return
    if args.eval:
        run_eval(args.progs, args.fuzzers)
    if not should_run:
        return
    if args.plots:
        generate_plots()

if __name__ == "__main__":
    main()<|MERGE_RESOLUTION|>--- conflicted
+++ resolved
@@ -83,16 +83,6 @@
     #     "path": "samples/re2/",
     #     "args": "@@",
     # },
-<<<<<<< HEAD
-    "harfbuzz": {
-        "compile_args": [
-        ],
-        "is_cpp": True,
-        "orig_bin": str(Path("tmp/samples/harfbuzz/hb-subset-fuzzer")),
-        "orig_bc": str(Path("tmp/samples/harfbuzz/hb-subset-fuzzer.bc")),
-        "path": "samples/harfbuzz/",
-        "seeds": "samples/harfbuzz/test/fuzzing/fonts/",
-=======
     "guetzli": {
         "compile_args": [
             # {'val': "-v", 'action': None},
@@ -123,20 +113,18 @@
         "orig_bc": str(Path("tmp/samples/mjs/mjs/mjs.bc")),
         "path": "samples/mjs/",
         "seeds": "samples/mjs_harness/seeds/",
->>>>>>> ae239d59
         "args": "@@",
     },
-    # "harfbuzz": {
-    #     "compile_args": [
-    #         {'val': "-ldl", 'action': None},
-    #     ],
-    #     "is_cpp": True,
-    #     "orig_bin": str(Path("tmp/samples/fuzzbuild/test/fuzzing/hb-subset-fuzzer")),
-    #     "orig_bc": str(Path("tmp/samples/harfbuzz/.hb-subset-fuzzer.cc.o.bc")),
-    #     "path": "samples/harfbuzz/",
-    #     "seeds": "samples/harfbuzz/test/fuzzing/fonts/",
-    #     "args": "@@",
-    # },
+    "harfbuzz": {
+        "compile_args": [
+        ],
+        "is_cpp": True,
+        "orig_bin": str(Path("tmp/samples/harfbuzz/hb-subset-fuzzer")),
+        "orig_bc": str(Path("tmp/samples/harfbuzz/hb-subset-fuzzer.bc")),
+        "path": "samples/harfbuzz/",
+        "seeds": "samples/harfbuzz/test/fuzzing/fonts/",
+        "args": "@@",
+    },
 }
 
 # Indicates if the evaluation should continue, is mainly used to shut down 
@@ -1100,14 +1088,9 @@
             # Compile the mutation location detector for the prog.
             args = ["./run_mutation.py", "-bc", prog_info['orig_bc']]
             if prog_info['is_cpp']:
-<<<<<<< HEAD
-                args.insert(2, "-cpp")
+                args.insert(1, "-cpp")
             res = run_exec_in_container(mutator, args)
-            print(res.args, res.returncode, res.stdout.decode(), res.stderr.decode(), sep="\n")
-=======
-                args.insert(1, "-cpp")
-            run_exec_in_container(mutator, args)
->>>>>>> ae239d59
+            // print(res.args, res.returncode, res.stdout.decode(), res.stderr.decode(), sep="\n")
 
             # Prepare the folder where the number of the generated seeds is put.
             shutil.rmtree(mutation_list_dir, ignore_errors=True)
@@ -1119,12 +1102,7 @@
         # get additional info on mutations
         mut_data_path = list(Path(HOST_TMP_PATH/prog_info['path'])
                                 .glob('**/*.ll.mutationlocations'))
-<<<<<<< HEAD
-        if len(mut_data_path) != 1:
-            raise ValueError(f"expected exactly one mutationlocations path but found: {mut_data_path}")
-=======
         assert len(mut_data_path) == 1, f"found: {mut_data_path}"
->>>>>>> ae239d59
         mut_data_path = mut_data_path[0]
         with open(mut_data_path, 'rt') as f:
             mutation_data = json.load(f)

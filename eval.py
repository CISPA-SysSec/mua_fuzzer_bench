#!/usr/bin/env python3
from collections import defaultdict
from json import decoder
import os
import time
import subprocess
import csv
import sqlite3
import traceback
import signal
import threading
import queue
import json
import shutil
import random
from typing import Counter
import psutil
import contextlib
import concurrent.futures
import shlex
from pathlib import Path

import docker

# set the number of concurrent runs
NUM_CPUS = int(os.getenv("MUT_NUM_CPUS", psutil.cpu_count(logical=False)))

# If container logs should be shown
SHOW_CONTAINER_LOGS = "MUT_LOGS" in os.environ

# Remove the working directory after a run
RM_WORKDIR = os.getenv("MUT_RM_WORKDIR", "1") == "1"

# Timeout for the fuzzers in seconds
TIMEOUT = int(os.getenv("MUT_TIMEOUT", 30 * 60))  # default half hour

# Timeout for the fuzzers during seed gathering in seconds
SEED_TIMEOUT = 60 * 60 * 24  # 24 hours

# If true do filtering of mutations
FILTER_MUTATIONS = os.getenv("MUT_FILTER_MUTS", "0") == "1"

# If true redetect which mutations are used
DETECT_MUTATIONS = True

# Flag if the fuzzed seeds should be used
USE_GATHERED_SEEDS = False

# Time interval in seconds in which to check the results of a fuzzer
CHECK_INTERVAL = 5

# The path where eval data is stored outside of the docker container
HOST_TMP_PATH = Path(".").resolve()/"tmp/"

# Directy where unsolved mutants are collected
UNSOLVED_MUTANTS_DIR = HOST_TMP_PATH/"unsolved_mutants"

# The path where all seed files are collected
SEED_BASE_DIR = Path("/dev/shm/seeds/")

# The location where the eval data is mapped to inside the docker container
IN_DOCKER_WORKDIR = "/workdir/"

TRIGGERED_STR = b"Triggered!\r\n"

# The programs that can be evaluated
PROGRAMS = {
    # "objdump": {
    #     "include": "",
    #     "path": "binutil/binutil/",
    #     "args": "--dwarf-check -C -g -f -dwarf -x @@",
    # },
    # "re2": {
    #     "compile_args": [
    #         # {'val': "-v", 'action': None},
    #         # {'val': "-static", 'action': None},
    #         # {'val': "-std=c++11", 'action': None},
    #         {'val': "-lpthread", 'action': None},
    #         # {'val': "samples/re2/re2_fuzzer.cc", 'action': "prefix_workdir"},
    #         {'val': "-I", 'action': None},
    #         {'val': "samples/re2-code/", 'action': "prefix_workdir"},
    #         # {'val': "-lc++", 'action': None},
    #         # {'val': "-lstdc++", 'action': None},
    #         # {'val': "-D_GLIBCXX_USE_CXX11_ABI=0", 'action': None},
    #     ],
    #     "path": "samples/re2/",
    #     "args": "@@",
    # },
    "guetzli": {
        "compile_args": [
            # {'val': "-v", 'action': None},
            # {'val': "-static", 'action': None},
            # {'val': "-std=c++11", 'action': None},
            # {'val': "-lpthread", 'action': None},
            # {'val': "samples/re2/re2_fuzzer.cc", 'action': "prefix_workdir"},
            # {'val': "-I", 'action': None},
            # {'val': "samples/re2-code/", 'action': "prefix_workdir"},
            # {'val': "-lc++", 'action': None},
            # {'val': "-lstdc++", 'action': None},
            # {'val': "-D_GLIBCXX_USE_CXX11_ABI=0", 'action': None},
            # {'val': "samples/guetzli/fuzz_target.bc", 'action': "prefix_workdir"},
        ],
        "is_cpp": True,
        "orig_bin": str(Path("tmp/samples/guetzli/fuzz_target")),
        "orig_bc": str(Path("tmp/samples/guetzli/fuzz_target.bc")),
        "path": "samples/guetzli/",
        "seeds": "samples/guetzli_harness/seeds/",
        "args": "@@",
    },
    "mjs": {
        "compile_args": [
            {'val': "-ldl", 'action': None},
        ],
        "is_cpp": False,
        "orig_bin": str(Path("tmp/samples/mjs/mjs/mjs")),
        "orig_bc": str(Path("tmp/samples/mjs/mjs/mjs.bc")),
        "path": "samples/mjs/",
        "seeds": "samples/mjs_harness/seeds/",
        "args": "@@",
    },
    "harfbuzz": {
        "compile_args": [
        ],
        "is_cpp": True,
        "orig_bin": str(Path("tmp/samples/harfbuzz/hb-subset-fuzzer")),
        "orig_bc": str(Path("tmp/samples/harfbuzz/hb-subset-fuzzer.bc")),
        "path": "samples/harfbuzz/",
        "seeds": "samples/harfbuzz/test/fuzzing/fonts/",
        "args": "@@",
    },
}

# Indicates if the evaluation should continue, is mainly used to shut down
# after a keyboard interrupt by the user.
# Global variable that is only written in the sigint_handler, as such it is safe
# to use in a read only fashion by the threads.
should_run = True

# Handler for a keyboard interrupt only sets `should_run` to False.
def sigint_handler(signum, frame):
    global should_run
    print("Got stop signal, stopping", signum)
    should_run = False

# A helper function to reduce load on the database and reduce typing overhead
def connection(f):
    def wrapper(self, *args, **kwargs):
        if self.conn is None:
            return
        res = f(self, self.conn.cursor(), *args, **kwargs)
        if self._time_last_commit + 5 > time.time():
            self.conn.commit()
            self._time_last_commit = time.time()
        return res
    return wrapper

# A class to store information into a sqlite database. This ecpects sole access
# to the database.
class Stats():

    def __init__(self, db_path):
        super().__init__()
        if db_path is None:
            print(f"Didn't get db_path env, not writing history.")
            self.conn = None
            return
        db_path = Path(db_path)
        print(f"Writing history to: {db_path}")
        if db_path.is_file():
            print(f"DB exists, deleting: {db_path}")
            db_path.unlink()
        # As we have sole access, we just drop all precaution needed for
        # multi-party access. This removes overhead.
        self.conn = sqlite3.connect(str(db_path), isolation_level="Exclusive")
        # Initialize the tables
        self._init_tables()
        c = self.conn.cursor()
        # Same as above, this reduces some overhead.
        c.execute('PRAGMA synchronous = 0')
        c.execute('PRAGMA journal_mode = OFF')
        # Record when we started
        self._start_time = time.time()
        # Record the last time we committed
        self._time_last_commit = time.time()

    def _init_tables(self):
        c = self.conn.cursor()

        c.execute('''
        CREATE TABLE mutation_types (
            pattern_name,
            mut_type,
            pattern_location,
            pattern_class,
            description,
            procedure
        )''')

        c.execute('''
        CREATE TABLE runs (
            prog,
            mutation_id,
            fuzzer,
            workdir,
            prog_bc,
            compile_args,
            args,
            seeds,
            orig_bin,
            mut_additional_info,
            mut_column,
            mut_directory,
            mut_file_path,
            mut_line,
            mut_type
        )''')

        c.execute('''
        CREATE TABLE executed_runs (
            prog,
            mutation_id,
            fuzzer,
            covered_file_seen,
            covered_by_seed,
            total_time
        )''')

        c.execute('''
        CREATE TABLE aflpp_runs (
            prog,
            mutation_id,
            fuzzer,
            time,
            cycles_done,
            cur_path,
            paths_total,
            pending_total,
            pending_favs,
            map_size,
            unique_crashes,
            unique_hangs,
            max_depth,
            execs_per_sec,
            totals_execs
        )''')

        c.execute('''
        CREATE TABLE crashing_inputs (
            prog,
            mutation_id,
            fuzzer,
            time_found,
            stage,
            path,
            crashing_input,
            orig_return_code,
            mut_return_code,
            orig_cmd,
            mut_cmd,
            orig_stdout,
            mut_stdout,
            orig_stderr,
            mut_stderr,
            num_triggered
        )''')

        c.execute('''
        CREATE TABLE run_crashed (
            prog,
            mutation_id,
            fuzzer,
            crash_trace
        )''')

        self.conn.commit()

    def commit(self):
        self.conn.commit()

    @connection
    def new_mutation_type(self, c, mutation_type):
            # pattern_type,
            # mut_type,
            # pattern_location,
            # pattern_class,
            # description,
            # procedure,
        c.execute('INSERT INTO mutation_types VALUES (?, ?, ?, ?, ?, ?)',
            (
                mutation_type['pattern_name'],
                mutation_type['typeID'],
                mutation_type['pattern_location'],
                mutation_type['pattern_class'],
                mutation_type['description'],
                mutation_type['procedure'],
            )
        )
        self.conn.commit()

    @connection
    def new_run(self, c, run_data):
        c.execute('INSERT INTO runs VALUES (?, ?, ?, ?, ?, ?, ?, ?, ?, ?, ?, ?, ?, ?, ?)',
            (
                run_data['prog'],
                run_data['mutation_id'],
                run_data['fuzzer'],
                str(run_data['workdir']),
                str(run_data['prog_bc']),
                run_data['compile_args'],
                run_data['args'],
                str(run_data['seeds']),
                run_data['orig_bin'],
                json.dumps(run_data['mutation_data']['additionalInfo']),
                run_data['mutation_data']['column'],
                run_data['mutation_data']['directory'],
                run_data['mutation_data']['filePath'],
                run_data['mutation_data']['line'],
                run_data['mutation_data']['type'],
            )
        )
        self.conn.commit()

    @connection
    def run_executed(self, c, plot_data, prog, mutation_id, fuzzer, cf_seen, cf_by_seed, total_time):
        c.execute('INSERT INTO executed_runs VALUES (?, ?, ?, ?, ?, ?)',
            (
                prog,
                mutation_id,
                fuzzer,
                cf_seen,
                cf_by_seed,
                total_time,
            )
        )
        start_time = None
        if plot_data is not None:
            for row in plot_data:
                cur_time = int(row['# unix_time'].strip())
                if start_time is None:
                    start_time = cur_time
                cur_time -= start_time
                try:
                    rest = row[None][0].strip()
                except:
                    rest = None
                c.execute('INSERT INTO aflpp_runs VALUES (?, ?, ?, ?, ?, ?, ?, ?, ?, ?, ?, ?, ?, ?, ?)',
                    (
                        prog,
                        mutation_id,
                        fuzzer,
                        cur_time,
                        row[' cycles_done'].strip(),
                        row[' cur_path'].strip(),
                        row[' paths_total'].strip(),
                        row[' pending_total'].strip(),
                        row[' pending_favs'].strip(),
                        row[' map_size'].strip(),
                        row[' unique_crashes'].strip(),
                        row[' unique_hangs'].strip(),
                        row[' max_depth'].strip(),
                        row[' execs_per_sec'].strip(),
                        rest,
                    )
                )
        self.conn.commit()

    @connection
    def new_crashing_inputs(self, c, crashing_inputs, prog, mutation_id, fuzzer):
        for path, data in crashing_inputs.items():
            c.execute('INSERT INTO crashing_inputs VALUES (?, ?, ?, ?, ?, ?, ?, ?, ?, ?, ?, ?, ?, ?, ?, ?)',
                (
                    prog,
                    mutation_id,
                    fuzzer,
                    data['time_found'],
                    data['stage'],
                    path,
                    data['data'],
                    data['orig_returncode'],
                    data['mut_returncode'],
                    ' '.join((str(v) for v in data['orig_cmd'])),
                    ' '.join((str(v) for v in data['mut_cmd'])),
                    data['orig_res'][0],
                    data['mut_res'][0],
                    data['orig_res'][1],
                    data['mut_res'][1],
                    data['num_triggered']
                )
            )
        self.conn.commit()

    @connection
    def run_crashed(self, c, prog, mutation_id, fuzzer, trace):
        c.execute('INSERT INTO run_crashed VALUES (?, ?, ?, ?)',
            (
                prog,
                mutation_id,
                fuzzer,
                trace,
            )
        )
        self.conn.commit()

class DockerLogStreamer(threading.Thread):
    def __init__(self, q, container, *args, **kwargs):
        self.q = q
        self.container = container
        super().__init__(*args, **kwargs)

    def run(self):
        global should_run
        try:
            for line in self.container.logs(stream=True):
                line = line.decode()
                if SHOW_CONTAINER_LOGS:
                    print(line.rstrip())
                if "Fuzzing test case #" in line:
                    continue
                self.q.put(line)
        except Exception as exc:
            error_message = traceback.format_exc()
            for line in error_message.splitlines():
                self.q.put(line)
        self.q.put(None)

@contextlib.contextmanager
def start_testing_container(core_to_use, trigger_file):
    # get access to the docker client to start the container
    docker_client = docker.from_env()

    # Start and run the container
    container = docker_client.containers.run(
        "mutator_testing", # the image
        ["sleep", str(TIMEOUT * 2 + 120)], # the arguments
        init=True,
        ipc_mode="host",
        auto_remove=True,
        environment={
            'LD_LIBRARY_PATH': "/workdir/lib/",
            'TRIGGERED_FOLDER': str(trigger_file),
        },
        volumes={str(HOST_TMP_PATH): {'bind': str(IN_DOCKER_WORKDIR),
                                      'mode': 'ro'}},
        working_dir=str(IN_DOCKER_WORKDIR),
        cpuset_cpus=str(core_to_use),
        mem_limit="1g",
        log_config=docker.types.LogConfig(type=docker.types.LogConfig.types.JSON,
            config={'max-size': '10m'}),
        detach=True
    )
    yield container
    container.stop()

@contextlib.contextmanager
def start_mutation_container():
    # get access to the docker client to start the container
    docker_client = docker.from_env()

    # Start and run the container
    container = docker_client.containers.run(
        "mutator_mutator", # the image
        ["sleep", "infinity"], # the arguments
        init=True,
        ipc_mode="host",
        auto_remove=True,
        volumes={str(HOST_TMP_PATH): {'bind': "/home/mutator/tmp/",
                                      'mode': 'rw'}},
        mem_limit="10g",
        log_config=docker.types.LogConfig(type=docker.types.LogConfig.types.JSON,
            config={'max-size': '10m'}),
        detach=True
    )
    yield container
    container.stop()

def run_exec_in_container(container, cmd):
    sub_cmd = ["docker", "exec",
        container.name,
        *cmd]
    return subprocess.run(sub_cmd,
        stdout=subprocess.PIPE, stderr=subprocess.PIPE,
    )

class CoveredFile:
    def __init__(self, workdir, start_time) -> None:
        super().__init__()
        self.found = None
        self.found_by_seed = False
        self.path = Path(workdir)/"covered"
        self.start_time = start_time

        if self.path.is_file():
            self.path.unlink()

    def check(self, by_seed):
        if self.found is None and self.path.exists():
            self.found = time.time() - self.start_time
            self.found_by_seed = by_seed



# Seed gathering function for the afl plus plus fuzzer, instruments the target
# program and fuzzes it.
def seed_func_aflpp(run_data):
    global should_run
    # extract used values
    workdir = run_data['workdir']
    prog_bc = Path(IN_DOCKER_WORKDIR)/Path(run_data['prog_bc']).relative_to(HOST_TMP_PATH)
    compile_args = run_data['compile_args']
    aflpp_args = run_data['fuzzer_args']
    args = run_data['args']
    environment = run_data['env']
    seeds = run_data['seeds']
    core_to_use = run_data['used_core']

    # get start time for the seed gathering
    start_time = time.time()

    # get access to the docker client to start the container
    docker_client = docker.from_env()
    # Start and run the container
    container = docker_client.containers.run(
        "mutator_seed_aflpp", # the image
        [
            "/home/eval/start_aflpp_seed.sh",
            str(compile_args),
            str(prog_bc),
            str(IN_DOCKER_WORKDIR/seeds),
            str(aflpp_args),
            str(args)
        ], # the arguments
        environment=environment,
        init=True,
        cpuset_cpus=str(core_to_use),
        ipc_mode="host",
        auto_remove=True,
        volumes={str(HOST_TMP_PATH): {'bind': str(IN_DOCKER_WORKDIR),
                                      'mode': 'ro'}},
        working_dir=str(workdir),
        mem_limit="1g",
        log_config=docker.types.LogConfig(type=docker.types.LogConfig.types.JSON,
            config={'max-size': '10m'}),
        detach=True
    )

    logs_queue = queue.Queue()
    DockerLogStreamer(logs_queue, container).start()

    while time.time() < start_time + SEED_TIMEOUT and should_run:
        # check if the process stopped, this should only happen in an
        # error case
        try:
            container.reload()
        except docker.errors.NotFound:
            # container is dead stop waiting
            break
        if container.status not in ["running", "created"]:
            break

        # Sleep so we only check sometimes and do not busy loop
        time.sleep(CHECK_INTERVAL)

    # Check if container is still running, if it is, kill it.
    try:
        container.reload()
        if container.status in ["running", "created"]:

            # Send sigint to the process
            container.kill(2)

            # Wait up to 10 seconds then send sigkill
            container.stop()
    except docker.errors.NotFound:
        # container is dead just continue maybe it worked
        pass

    all_logs = []
    while True:
        line = logs_queue.get()
        if line == None:
            break
        all_logs.append(line)

    return '\n'.join(all_logs)

SEED_FUZZERS = {
    "aflpp_main": {
        'seed_func': seed_func_aflpp,
        'fuzzer_args': "-M main",
        'env': {},
    },
    "aflpp_cmplog": {
        'seed_func': seed_func_aflpp,
        'fuzzer_args': "-S cmplog",
        'env': {'CMPLOG:': '1'},
    },
    "aflpp_asan": {
        'seed_func': seed_func_aflpp,
        'fuzzer_args': "-S asan",
        'env': {'AFL_USE_ASAN:': '1'},
    },
    "aflpp_ubsan": {
        'seed_func': seed_func_aflpp,
        'fuzzer_args': "-S ubsan",
        'env': {'AFL_USE_UBSAN:': '1'},
    },
    "aflpp_cfisan": {
        'seed_func': seed_func_aflpp,
        'fuzzer_args': "-S cfisan",
        'env': {'AFL_USE_CFISAN:': '1'},
    },
    "aflpp_msan": {
        'seed_func': seed_func_aflpp,
        'fuzzer_args': "-S msan",
        'env': {'AFL_USE_MSAN:': '1'},
    },
}

POWER_SCHEDULES = ["fast", "coe", "lin", "quad", "exploit", "mmopt", "rare", "seek"]

for ii in range(17):
    ps = POWER_SCHEDULES[ii % len(POWER_SCHEDULES)]
    SEED_FUZZERS[f"aflpp_vanilla_{ii}"] = {
        'seed_func': seed_func_aflpp,
        'fuzzer_args': f"-S vanilla_{ii} -p {ps}",
        'env': {},
    }

for ii in range(17):
    ps = POWER_SCHEDULES[ii % len(POWER_SCHEDULES)]
    SEED_FUZZERS[f"aflpp_mopt_{ii}"] = {
        'seed_func': seed_func_aflpp,
        'fuzzer_args': f"-S mopt_{ii} -L 0 -p {ps}",
        'env': {},
    }

# get all fuzzer instances to run for the prog
def get_seed_runs(prog_name, prog_info):
    shutil.rmtree(SEED_BASE_DIR/prog_name)
    for fuzzer, fuzzer_info in SEED_FUZZERS.items():
        # Get the working directory based on program and mutation id and
        # fuzzer, which is a unique path for each run
        workdir = SEED_BASE_DIR/prog_name/fuzzer
        # Get the bc file that should be fuzzed (and probably
        # instrumented).
        prog_bc = prog_info['orig_bc'].absolute()
        # Get the path to the file that should be included during compilation
        compile_args = build_compile_args(prog_info['compile_args'], IN_DOCKER_WORKDIR)
        # Arguments on how to execute the binary
        args = prog_info['args']
        # Prepare seeds
        seeds = Path(prog_info['seeds'])
        # seed function
        # gather all info
        run_data = {
            'fuzzer': fuzzer,
            'seed_func': fuzzer_info['seed_func'],
            'fuzzer_args': fuzzer_info['fuzzer_args'],
            'env': fuzzer_info['env'],
            'workdir': workdir,
            'prog_bc': prog_bc,
            'compile_args': compile_args,
            'args': args,
            'seeds': seeds,
        }
        yield run_data


# wait for a run to complete
def wait_for_seed_runs(runs, cores_in_use, break_after_one):
    # wait for the futures to complete
    for future in concurrent.futures.as_completed(runs):
        # get the associated data for that future
        data = runs[future]
        # we are not interested in this run anymore
        del runs[future]
        try:
            # if there was no exception get the data
            run_result = future.result()
            print(f"run_result: {run_result}")
        except Exception:
            # if there was an exception print it
            trace = traceback.format_exc()
            print('='*50,
                '\n%r generated an exception: %s\n' %
                    (data, trace), # exc
                '='*50)
        print(runs)
        # Set the core for this run to unused
        cores_in_use[data['used_core']] = False
        print(cores_in_use)
        # If we only wanted to wait for one run, break here to return
        if break_after_one:
            break


# run a multi-core fuzzing campaign to get a large set of interesting seed files
# for each program
def gather_seeds():
    # build docker images
    proc = subprocess.run([
        "docker", "build",
        "-t", "mutator_testing",
        "-f", "eval/Dockerfile.testing",
        "."])
    if proc.returncode != 0:
        print("Could not build testing image.", proc)
        exit(1)

    proc = subprocess.run([
        "docker", "build",
        "-t", "mutator_seed_aflpp",
        "-f", "eval/Dockerfile.seed",
        "."])
    if proc.returncode != 0:
        print("Could not build mutator_seed_aflpp image.", proc)
        exit(1)

    # for each program gather the seeds
    with concurrent.futures.ThreadPoolExecutor(max_workers=NUM_CPUS) as executor:
        for prog_name, prog_vals in PROGRAMS.items():
            # keep a list of all runs
            runs = {}
            # start each fuzzing instance in a container, for each core
            # Keep a list of which cores can be used
            cores_in_use = [False]*NUM_CPUS
            # Get each run
            for ii, run_data in enumerate(get_seed_runs(prog_name, prog_vals)):
                # If we should stop, do so now to not create any new run.
                if not should_run:
                    break
                # Get a free core, this will throw an exception if there is none
                used_core = cores_in_use.index(False)
                # Set the core as used
                cores_in_use[used_core] = True
                print(cores_in_use)
                # Unpack the run_data
                # Add the run to the executor, this starts execution of the eval
                # function. Also associate some information with that run, this
                # is later used to record needed information.
                run_data['used_core'] = used_core
                runs[executor.submit(run_data['seed_func'], run_data)] = run_data
                # Do not wait for a run, if we can start more runs do so first and
                # only wait when all cores are in use.
                if False in cores_in_use:
                    continue
                # Wait for a single run to complete, after which we can start another
                wait_for_seed_runs(runs, cores_in_use, True)

            # wait for all containers to be done
            wait_for_seed_runs(runs, cores_in_use, False)

            # only continue with next program if we should continue running
            if not should_run:
                break

            # collect the resulting seeds into one folder
            base_dir = SEED_BASE_DIR.joinpath(prog_name)
            seed_dir = base_dir.joinpath("seeds")
            if seed_dir.is_dir():
                shutil.rmtree(seed_dir)
            seed_dir.mkdir()

            for queue_file in base_dir.joinpath("output/main/queue").iterdir():
                if queue_file.is_dir():
                    continue
                shutil.copy(queue_file, seed_dir.joinpath(queue_file.name))


# returns true if a crashing input is found that only triggers for the
# mutated binary
def check_crashing_inputs(testing_container, crashing_inputs, crash_dir,
                          orig_bin, mut_bin, args, start_time, covered, stage):
    if not crash_dir.is_dir():
        return False

    for path in crash_dir.iterdir():
        if path.is_file() and path.name != "README.txt":
            if str(path) not in crashing_inputs:
                input_args = args.replace("@@", str(path)).replace("___FILE___", str(path))
                # Run input on original binary
                orig_cmd = ["/run_bin.sh", orig_bin] + shlex.split(input_args)
                proc = run_exec_in_container(testing_container, orig_cmd)
                orig_res = (proc.stdout, proc.stderr)
                orig_returncode = proc.returncode

                # Run input on mutated binary
                mut_cmd = ["/run_bin.sh", mut_bin] + shlex.split(input_args)
                proc = run_exec_in_container(testing_container, mut_cmd)
                mut_res = (proc.stdout, proc.stderr)

                num_triggered = len(mut_res[0].split(TRIGGERED_STR)) - 1
                num_triggered += len(mut_res[1].split(TRIGGERED_STR)) - 1
                mut_res = (
                    mut_res[0].replace(TRIGGERED_STR, b""),
                    mut_res[1].replace(TRIGGERED_STR, b"")
                )
                mut_returncode = proc.returncode

                covered.check(stage == "initial")

                try:
                    crash_file_data = path.read_bytes()
                except Exception as exc:
                    crash_file_data = "{}".format(exc)

                crashing_inputs[str(path)] = {
                    'time_found': time.time() - start_time,
                    'stage': stage,
                    'data': crash_file_data,
                    'orig_returncode': orig_returncode,
                    'mut_returncode': mut_returncode,
                    'orig_cmd': orig_cmd,
                    'mut_cmd': mut_cmd,
                    'orig_res': orig_res,
                    'mut_res': mut_res,
                    'num_triggered': num_triggered,
                }

                if (orig_returncode != mut_returncode):  # or orig_res != mut_res):
                    return True
    return False


# Eval function for the afl plus plus fuzzer, compiles the mutated program
# and fuzzes it. Finally various eval data is returned
def base_eval(run_data, docker_image, executable):
    global should_run
    # extract used values
    workdir = run_data['workdir']
    crash_dir = workdir/run_data['crash_dir']
    prog_bc = run_data['prog_bc']
    compile_args = run_data['compile_args']
    args = run_data['args']
    seeds = run_data['seeds']
    orig_bin = IN_DOCKER_WORKDIR/Path(run_data['orig_bin']).relative_to(HOST_TMP_PATH)
    core_to_use = run_data['used_core']
    docker_mut_bin = Path(workdir)/"testing"
    docker_mut_bin.parent.mkdir(parents=True, exist_ok=True)

    # get start time for the eval
    start_time = time.time()

    # get path for covered file and rm the file if it exists
    covered = CoveredFile(workdir, start_time)

    # start testing container
    with start_testing_container(core_to_use, covered.path) as testing_container:

        # compile the compare version of the mutated binary
        compile_mut_bin_res = run_exec_in_container(testing_container,
            [
                "/usr/bin/clang++-11",
                "-v",
                "-o", str(docker_mut_bin),
                *shlex.split(compile_args),
                "/workdir/lib/libdynamiclibrary.so",
                str(prog_bc)
            ]
        )
        if compile_mut_bin_res.returncode != 0:
            raise ValueError(compile_mut_bin_res)

        # set up data for crashing inputs
        crashing_inputs = {}
        # check if seeds are already crashing
        checked_seeds = {}
        # do an initial check to see if the seed files are already crashing
        if check_crashing_inputs(testing_container, checked_seeds, seeds,
                                 orig_bin, docker_mut_bin, args, start_time,
                                 covered, "initial"):
            return {
                'total_time': time.time() - start_time,
                'covered_file_seen': covered.found,
                'covered_by_seed': covered.found_by_seed,
                'crashing_inputs': checked_seeds,
                'all_logs': ["found crashing seed input"]
            }

        # get access to the docker client to start the container
        docker_client = docker.from_env()
        # Start and run the container
        container = docker_client.containers.run(
            docker_image, # the image
            [
                executable,
                str(compile_args),
                str(prog_bc),
                str(IN_DOCKER_WORKDIR/seeds),
                str(args)
            ], # the arguments
            environment={
                'TRIGGERED_OUTPUT': str(""),
                'TRIGGERED_FOLDER': str(covered.path),
            },
            init=True,
            cpuset_cpus=str(core_to_use),
            auto_remove=True,
            volumes={
                str(HOST_TMP_PATH): {'bind': str(IN_DOCKER_WORKDIR), 'mode': 'ro'},
                "/dev/shm": {'bind': "/dev/shm", 'mode': 'rw'},
            },
            working_dir=str(workdir),
            mem_limit="1g",
            log_config=docker.types.LogConfig(type=docker.types.LogConfig.types.JSON,
                config={'max-size': '10m'}),
            detach=True
        )

        logs_queue = queue.Queue()
        DockerLogStreamer(logs_queue, container).start()

        while time.time() < start_time + TIMEOUT and should_run:
            # check if the process stopped, this should only happen in an
            # error case
            try:
                container.reload()
            except docker.errors.NotFound:
                # container is dead stop waiting
                break
            if container.status not in ["running", "created"]:
                break

            # Check if covered file is seen
            covered.check(False)

            # Check if a crashing input has already been found
            if check_crashing_inputs(testing_container, crashing_inputs,
                                     crash_dir, orig_bin, docker_mut_bin, args,
                                     start_time, covered, "runtime"):
                break

            # Sleep so we only check sometimes and do not busy loop
            time.sleep(CHECK_INTERVAL)

        # Check if container is still running
        try:
            container.reload()
            if container.status in ["running", "created"]:

                # Send sigint to the process
                container.kill(2)

                # Wait up to 10 seconds then send sigkill
                container.stop()
        except docker.errors.NotFound:
            # container is dead just continue maybe it worked
            pass

        all_logs = []
        while True:
            line = logs_queue.get()
            if line == None:
                break
            all_logs.append(line)


        # Also collect all crashing outputs
        check_crashing_inputs(testing_container, crashing_inputs, crash_dir,
                                orig_bin, docker_mut_bin, args, start_time,
                                covered, "final")

        return {
            'total_time': time.time() - start_time,
            'covered_file_seen': covered.found,
            'covered_by_seed': covered.found_by_seed,
            'crashing_inputs': crashing_inputs,
            'all_logs': all_logs,
        }

def get_aflpp_logs(workdir, all_logs):
    try:
        plot_path = list(Path(workdir).glob("**/plot_data"))
        if len(plot_path) == 1:
            # Get the final stats and report them
            with open(plot_path[0]) as csvfile:
                plot_data = list(csv.DictReader(csvfile))
                # only get last row, to reduce memory usage
                try:
                    return [plot_data[-2]]
                except IndexError:
                    return [plot_data[-1]]
        else:
            # Did not find a plot
            return []

    except Exception as exc:
        raise ValueError(''.join(all_logs)) from exc

def aflpp_eval(run_data):
    run_data['crash_dir'] = "output/default/crashes"
    result = base_eval(run_data, "mutation-testing-aflpp", "/home/user/eval.sh")
    result['plot_data'] = get_aflpp_logs(run_data['workdir'], result['all_logs'])
    return result

def afl_eval(run_data):
    run_data['crash_dir'] = "output/crashes"
    result = base_eval(run_data, "mutation-testing-afl", "/home/user/eval.sh")
    result['plot_data'] = get_aflpp_logs(run_data['workdir'], result['all_logs'])
    return result

def aflppfastexploit_eval(run_data):
    run_data['crash_dir'] = "output/default/crashes"
    result = base_eval(run_data, "mutation-testing-aflppfastexploit", "/home/user/eval.sh")
    result['plot_data'] = get_aflpp_logs(run_data['workdir'], result['all_logs'])
    return result

def aflppmopt_eval(run_data):
    run_data['crash_dir'] = "output/default/crashes"
    result = base_eval(run_data, "mutation-testing-aflppmopt", "/home/user/eval.sh")
    result['plot_data'] = get_aflpp_logs(run_data['workdir'], result['all_logs'])
    return result

def fairfuzz_eval(run_data):
    run_data['crash_dir'] = "output/crashes"
    result = base_eval(run_data, "mutation-testing-fairfuzz", "/home/user/eval.sh")
    result['plot_data'] = get_aflpp_logs(run_data['workdir'], result['all_logs'])
    return result

def honggfuzz_eval(run_data):
    run_data['crash_dir'] = "crashes"
    run_data['args'] = run_data['args'].replace("@@", "___FILE___")
    result = base_eval(run_data, "mutation-testing-honggfuzz", "/home/user/eval.sh")
    result['plot_data'] = []
    return result

def libfuzzer_eval(run_data):
    result = base_eval(run_data, "mutation-testing-libfuzzer", "/home/user/eval.sh")
    return result

# def aflppasan_eval(run_data):
#     return aflpp_base_eval(
#         run_data, "mutator_aflppasan", "/home/user/eval.sh")

# def aflppubsan_eval(run_data):
#     return aflpp_base_eval(
#         run_data, "mutator_aflppubsan", "/home/user/eval.sh")

# def aflppmsan_eval(run_data):
#     return aflpp_base_eval(
#         run_data, "mutator_aflppmsan", "/home/user/eval.sh")

def build_compile_args(args, workdir):
    res = ""
    for arg in args:
        if arg['action'] is None:
            res += arg['val'] + " "
        elif arg['action'] == 'prefix_workdir':
            res += str(Path(workdir)/arg['val']) + " "
        else:
            raise ValueError("Unknown action: {}", arg)
    return res

# The fuzzers that can be evaluated, value is the function used to start an
# evaluation run
# A evaluation function should do following steps:
    # execute the fuzzer while monitoring if the crash was found
    # this includes running the crashing input in the uninstrumented
    # binary to see if it still crashes, as well as running it in the
    # original unmutated binary to see that it does not crash
    # once the crash is found update the stats (executions, time) but
    # also store the crashing input and path to the corresponding
    # mutated binary
FUZZERS = {
    "aflpp": aflpp_eval,
    "afl": afl_eval,
    "aflpp_fast_exploit": aflppfastexploit_eval,
    "aflpp_mopt": aflppmopt_eval,
    "afl_fairfuzz": fairfuzz_eval,
    "honggfuzz": honggfuzz_eval,
}

def get_all_mutations(mutator, progs):
    all_mutations = []
    # For all programs that can be done by our evaluation
    for prog in progs:
        try:
            prog_info = PROGRAMS[prog]
        except Exception as err:
            print(err)
            print(f"Prog: {prog} is not known, known progs are: {PROGRAMS.keys()}")
            quit()

        # Run the seeds through the mutation detector
        mutation_list_dir = Path("/dev/shm/mutation_detection")/prog
        # Get the right seeds
        if USE_GATHERED_SEEDS:
            seeds = SEED_BASE_DIR.joinpath(prog).joinpath('seeds')
        else:
            seeds = Path(prog_info['seeds'])

        # Compile the mutation location detector for the prog.
        args = ["./run_mutation.py", "-bc", prog_info['orig_bc']]
        if prog_info['is_cpp']:
            args.insert(1, "-cpp")
        res = run_exec_in_container(mutator, args)
        # print(res.args, res.returncode, res.stdout.decode(), res.stderr.decode(), sep="\n")


        if FILTER_MUTATIONS and DETECT_MUTATIONS:
            # Prepare the folder where the number of the generated seeds is put.
            shutil.rmtree(mutation_list_dir, ignore_errors=True)
            mutation_list_dir.mkdir(parents=True)
            # Run the seeds through the detector binary.
            detector_bin = Path(prog_info['orig_bc']).with_suffix(".ll.opt_mutate")
            run_exec_in_container(mutator, ["./iterate_seeds.sh", mutation_list_dir, detector_bin, seeds])

        # get additional info on mutations
        mut_data_path = list(Path(HOST_TMP_PATH/prog_info['path'])
                                .glob('**/*.ll.mutationlocations'))
        assert len(mut_data_path) == 1, f"found: {mut_data_path}"
        mut_data_path = mut_data_path[0]
        with open(mut_data_path, 'rt') as f:
            mutation_data = json.load(f)

        # Get all mutations that are possible with that program, they are identified by the file names
        # in the mutation_list_dir
        if FILTER_MUTATIONS:
            mutations = list((p.name, prog, prog_info, seeds, mutation_data) for p in mutation_list_dir.glob("*"))
        else:
            mutations = list((str(p['UID']), prog, prog_info, seeds, mutation_data) for p in mutation_data)

        all_mutations.extend(mutations)

    return all_mutations

# Generator that first collects all possible runs and adds them to stats.
# Then yields all information needed to start a eval run
def get_next_run(stats, mutator, fuzzers, progs):
    all_mutations = get_all_mutations(mutator, progs)

    random.shuffle(all_mutations)
    all_runs = []

    # Go through the mutations
    for (mutation_id, prog, prog_info, seeds, mutation_data) in all_mutations:
        # For each fuzzer gather all information needed to start a eval run
        for fuzzer in fuzzers:
            try:
                eval_func = FUZZERS[fuzzer]
            except Exception as err:
                print(err)
                print(f"Fuzzer: {fuzzer} is not known, known fuzzers are: {FUZZERS.keys()}")
                quit()
            # Get the working directory based on program and mutation id and
            # fuzzer, which is a unique path for each run
            workdir = Path("/dev/shm/mutator/")/prog/mutation_id/fuzzer
            # Get the bc file that should be fuzzed (and probably
            # instrumented).
            prog_bc_base = Path("/dev/shm/mutated_bcs/")/prog
            prog_bc_base.mkdir(parents=True, exist_ok=True)
            prog_bc = prog_bc_base/(Path(prog_info['orig_bc']).with_suffix(f".ll.{mutation_id}.mut.bc").name)
            # Get the path to the file that should be included during compilation
            compile_args = build_compile_args(prog_info['compile_args'], IN_DOCKER_WORKDIR)
            # Arguments on how to execute the binary
            args = prog_info['args']
            # Prepare seeds
            # Original binary to check if crashing inputs also crash on
            # unmodified version
            orig_bin = str(Path(prog_info['orig_bin']).absolute())
            # gather all info
            run_data = {
                'fuzzer': fuzzer,
                'eval_func': eval_func,
                'workdir': workdir,
                'orig_bc': prog_info['orig_bc'],
                'prog_bc': prog_bc,
                'compile_args': compile_args,
                'args': args,
                'prog': prog,
                'seeds': seeds,
                'orig_bin': orig_bin,
                'mutation_id': mutation_id,
                'mutation_data': mutation_data[int(mutation_id)],
            }
            # Add that run to the database, so that we know it is possible
            stats.new_run(run_data)
            # Build our list of runs
            all_runs.append(run_data)

    # Yield the individual eval runs
    for run in all_runs:
        yield run

# Helper function to wait for the next eval run to complete.
# Also updates the stats and which cores are currently used.
# If `break_after_one` is true, return after a single run finishes.
def wait_for_runs(stats, runs, cores_in_use, active_mutants, break_after_one):
    # wait for the futures to complete
    for future in concurrent.futures.as_completed(runs):
        # get the associated data for that future
        data = runs[future]
        # we are not interested in this run anymore
        del runs[future]
        try:
            # if there was no exception get the data
            run_result = future.result()
        except Exception:
            # if there was an exception print it
            trace = traceback.format_exc()
            stats.run_crashed(data['prog'], data['mutation_id'], data['fuzzer'], trace)
        else:
            # if successful log the run
            # print("success")
            stats.run_executed(
                run_result['plot_data'],
                data['prog'],
                data['mutation_id'],
                data['fuzzer'],
                run_result['covered_file_seen'],
                run_result['covered_by_seed'],
                run_result['total_time'])
            stats.new_crashing_inputs(
                run_result['crashing_inputs'],
                data['prog'],
                data['mutation_id'],
                data['fuzzer'])
            # Update if the mutant has at least been killed once
            if active_mutants[data['prog_bc']]['killed'] is False:
                for ci in run_result['crashing_inputs'].values():
                    if ci['orig_returncode'] != ci['mut_returncode'] or ci['orig_res'] != ci['mut_res']:
                        active_mutants[data['prog_bc']]['killed'] = True
        # Set the core for this run to unused
        cores_in_use[data['used_core']] = False
        # Update mutant reference count and remove if needed
        active_mutants[data['prog_bc']]['ref_cnt'] -= 1
        if active_mutants[data['prog_bc']]['ref_cnt'] == 0:
            # If mutant was never killed, we want to keep a copy for inspection.
            if not active_mutants[data['prog_bc']]['killed']:
                if data['prog_bc'].is_file():
                    shutil.copy(str(data['prog_bc']), UNSOLVED_MUTANTS_DIR)
            # Remove mut file.
            try:
                data['prog_bc'].unlink()
            except FileNotFoundError:
                print("Trying to remove:", data['prog_bc'], "but it does not exist.")
        elif active_mutants[data['prog_bc']]['ref_cnt'] < 0:
            print("error negative mutant reference count")
        # Delete the working directory as it is not needed anymore
        if RM_WORKDIR:
            workdir = Path(data['workdir'])
            if workdir.is_dir():
                shutil.rmtree(workdir)
            try:
                # Also remove parent if it doesn't contain anything anymore.
                # That is all runs for this mutation are done.
                workdir.parent.rmdir()
            except Exception:
                pass
        # If we only wanted to wait for one run, break here to return
        if break_after_one:
            break

def run_eval(progs, fuzzers):
    global should_run
    # prepare environment
    base_shm_dir = Path("/dev/shm/mutator")
    base_shm_dir.mkdir(parents=True, exist_ok=True)

    # Initialize the stats object
    stats = Stats("/dev/shm/mutator/stats.db")

    with open("mutation_doc.json", "rt") as f:
        mutation_types = json.load(f)
        for mt in mutation_types:
            stats.new_mutation_type(mt)

    # build testing image
    proc = subprocess.run([
            "docker", "build",
            "-t", "mutator_testing",
            "--build-arg", f"CUSTOM_USER_ID={os.getuid()}",
            "-f", "eval/Dockerfile.testing",
            "."
        ])
    if proc.returncode != 0:
        print("Could not build testing image.", proc)
        exit(1)

    # build the fuzzer docker images
    for tag, name in [
        ("mutation-testing-system", "system"),
        ("mutation-testing-afl", "afl"),
        ("mutation-testing-aflpp", "aflpp"),
        ("mutation-testing-aflppmopt", "aflppmopt"),
        ("mutation-testing-aflppfastexploit", "aflppfastexploit"),
        ("mutation-testing-fairfuzz", "fairfuzz"),
        ("mutation-testing-honggfuzz", "honggfuzz"),
        ("mutation-testing-libfuzzer", "libfuzzer"),
    ]:
        print(f"Building docker image for {tag} ({name})")
        proc = subprocess.run([
            "docker", "build",
            "--build-arg", f"CUSTOM_USER_ID={os.getuid()}",
            "--tag", tag,
            "-f", f"eval/{name}/Dockerfile",
            "."])
        if proc.returncode != 0:
            print(f"Could not build {tag} image.", proc)
            exit(1)

    UNSOLVED_MUTANTS_DIR.mkdir(exist_ok=True, parents=True)

    # Keep a list of which cores can be used
    cores_in_use = [False]*NUM_CPUS

    # mutants in use
    active_mutants = defaultdict(lambda: {'ref_cnt': 0, 'killed': False})

    # for each mutation and for each fuzzer do a run
    with concurrent.futures.ThreadPoolExecutor(max_workers=NUM_CPUS) as executor, \
         start_mutation_container() as mutator:
        # keep a list of all runs
        runs = {}
        # start time
        start_time = time.time()
        # Get each run
        for ii, run_data in enumerate(get_next_run(stats, mutator, fuzzers, progs)):
            print("" + str(ii) + " @ " + str(int((time.time() - start_time)//60)),
                  end=', ', flush=True)
            # Create the mutant if reference count is 0
            if active_mutants[run_data['prog_bc']]['ref_cnt'] == 0:
                args = ["./run_mutation.py", "-bc", "-cpp",
                     "-m", run_data['mutation_id'], run_data['orig_bc']]
                res = run_exec_in_container(mutator, args)
                if res.returncode != 0:
                    print(res.stdout.decode())
                    print(res.stderr.decode())
                mut_name = Path(run_data['prog_bc']).name
                res = run_exec_in_container(mutator,
                    ["cp",
                     str(Path(run_data['orig_bc']).parent/"mutations"/mut_name),
                     str(Path(run_data['prog_bc']))])
                if res.returncode != 0:
                    print(res.stdout.decode())
                    print(res.stderr.decode())
            # Update mutant count
            active_mutants[run_data['prog_bc']]['ref_cnt'] += 1
            # If we should stop, do so now to not create any new run.
            if not should_run:
                break
            # Get a free core, this will throw an exception if there is none
            used_core = cores_in_use.index(False)
            # Set the core as used
            cores_in_use[used_core] = True
            # Unpack the run_data
            # Add the run to the executor, this starts execution of the eval
            # function. Also associate some information with that run, this
            # is later used to record needed information.
            run_data['used_core'] = used_core
            runs[executor.submit(run_data['eval_func'], run_data)] = run_data
            # Do not wait for a run, if we can start more runs do so first and
            # only wait when all cores are in use.
            if False in cores_in_use:
                continue
            # Wait for a single run to complete, after which we can start another
            wait_for_runs(stats, runs, cores_in_use, active_mutants, True)
        # Wait for all remaining active runs
        print('waiting for the rest')
        wait_for_runs(stats, runs, cores_in_use, active_mutants, False)
    print("eval done")


def parse_afl_paths(paths):
    if paths is None:
        return []
    paths = paths.split('/////')
    paths_elements = []
    for path in paths:
        elements = {}
        split_path = path.split(',')
        elements['path'] = split_path[0]
        for elem in split_path[1:]:
            parts = elem.split(":")
            if len(parts) == 2:
                elements[parts[0]] = parts[1]
            else:
                raise ValueError("Unexpected afl path format: ", path)
        paths_elements.append(elements)
    return paths_elements

TOTAL_FUZZER = 'total'
ALL_PROG = 'all'

def header():
    import altair as alt
    alt.data_transformers.disable_max_rows()

    return """
    <!DOCTYPE html>
    <html>
    <head>
        <title>Mutation testing eval</title>
        <meta charset="utf-8">
        <meta name="viewport" content="width=device-width, initial-scale=1">
        <link rel="stylesheet" href="https://maxcdn.bootstrapcdn.com/bootstrap/3.3.7/css/bootstrap.min.css">
        <script src="https://ajax.googleapis.com/ajax/libs/jquery/3.2.0/jquery.min.js"></script>
        <script src="https://maxcdn.bootstrapcdn.com/bootstrap/3.3.7/js/bootstrap.min.js"></script>

        <script src="https://cdn.jsdelivr.net/npm/vega@{vega_version}"></script>
        <script src="https://cdn.jsdelivr.net/npm/vega-lite@{vegalite_version}"></script>
        <script src="https://cdn.jsdelivr.net/npm/vega-embed@{vegaembed_version}"></script>
    <style>
    body {{
        margin-left:10px
    }}
    table {{
        border-collapse: collapse;
    }}
    th, td {{
        text-align: left;
        padding: 7px;
        border: none;
    }}
        tr:nth-child(even){{background-color: lightgray}}
    th {{
    }}
    </style>
    </head>
    <body>\n""".format(
        vega_version=alt.VEGA_VERSION,
        vegalite_version=alt.VEGALITE_VERSION,
        vegaembed_version=alt.VEGAEMBED_VERSION,
    )

def fuzzer_stats(con):
    import pandas as pd
    stats = pd.read_sql_query("SELECT * from run_results_by_fuzzer", con)
    print(stats)
    res = "<h2>Fuzzer Stats</h2>"
    res += stats.to_html()
    return res

def mut_stats(con):
    import pandas as pd
    stats = pd.read_sql_query("SELECT * from run_results_by_mut_type", con)
    res = "<h2>Mutation Stats</h2>"
    res += stats.to_html()
    return res

def prog_stats(con):
    import pandas as pd
    stats = pd.read_sql_query("SELECT * from run_results_by_prog", con)
    res = "<h2>Program Stats</h2>"
    res += stats.to_html()
    return res

def aflpp_stats(con):
    import pandas as pd
    stats = pd.read_sql_query("SELECT * from aflpp_runtime_stats", con)
    res = "<h2>AFL++ style fuzzers -- Stats</h2>"
    res += stats.to_html()
    return res

def plot(title, mut_type, data):
    import inspect
    import types
    from typing import cast
    import altair as alt
    alt.data_transformers.disable_max_rows()
    all_fuzzers = set(run.fuzzer for run in data.itertuples())
    func_name = cast(types.FrameType, inspect.currentframe()).f_code.co_name
    selection = alt.selection_multi(fields=['fuzzer', 'prog'], bind='legend',
        init=[{'fuzzer': fuzzer, 'prog': ALL_PROG} for fuzzer in all_fuzzers])
    color = alt.condition(selection,
                      alt.Color('fuzzer:O', legend=None),
                      alt.value('lightgray'))
    plot = alt.Chart(data).mark_line(
        interpolate='step-after',
    ).encode(
<<<<<<< HEAD
        x=alt.X('time', title="Time (Seconds)"),
        y=alt.Y('percentage', title="Percentage Killed Mutants"),
=======
        x=alt.X('time'), #, scale=alt.Scale(type='symlog')),
        y='percentage',
>>>>>>> b2404818
        color='fuzzer',
        tooltip=['time', 'confirmed', 'percentage', 'covered', 'total', 'fuzzer', 'prog'],
    ).properties(
        title=title,
        width=600,
        height=400,
    )

    plot = plot.mark_point(size=5, opacity=1, tooltip=alt.TooltipContent("encoding")) + plot

    plot = plot.add_selection(
        alt.selection_interval(bind='scales', encodings=['x'])
    ).transform_filter(
        selection
    )

    all_selection = alt.Chart(data).mark_rect().encode(
        x=alt.X('prog', axis=alt.Axis(orient='bottom')),
        y=alt.Y('fuzzer', axis=alt.Axis(orient='right')),
        color=color
    )

    plot = (plot | all_selection).add_selection(
        selection
    )

    res = f'<div id="{title.replace(" ", "")}{func_name}{mut_type}"></div>'
    res += '''<script type="text/javascript">
                vegaEmbed('#{title}{func_name}{mut_id}', {spec1}).catch(console.error);
              </script>'''.format(title=title.replace(" ", ""), func_name=func_name, mut_id=mut_type,
                                  spec1=plot.to_json(indent=None))
    return res

def split_vals(val):
    if val is None:
        return []
    return [float(v) for v in val.split("/////")]

def gather_plot_data(runs, run_results):
    from collections import defaultdict
    import pandas as pd

    if len(run_results) == 0:
        return None

    totals_set = defaultdict(set)
    max_time = 0
    all_progs = set(run.prog for run in runs.itertuples())
    all_fuzzers = set(run.fuzzer for run in runs.itertuples())
    cnt_prog_runs = defaultdict(set)
    cnt_fuzzer_runs = defaultdict(set)
    cnt_fuzzer_prog_runs = defaultdict(set)
    cnt_runs = set()

    for event in run_results.itertuples():
        cnt_prog_runs[event.prog].add(event.mut_id)
        cnt_fuzzer_runs[event.fuzzer].add((event.prog, event.mut_id))
        cnt_fuzzer_prog_runs[(event.fuzzer, event.prog)].add(event.mut_id)
        cnt_runs.add((event.prog, event.mut_id))

    total_runs = {}
    for prog, max_total in cnt_prog_runs.items():
        total_runs[(TOTAL_FUZZER, prog)] = len(max_total)
    for fuzzer, max_total in cnt_fuzzer_runs.items():
        total_runs[(fuzzer, ALL_PROG)] = len(max_total)
    for (fuzzer, prog), max_total in cnt_fuzzer_prog_runs.items():
        total_runs[(fuzzer, prog)] = len(max_total)
    total_runs[(TOTAL_FUZZER, ALL_PROG)] = len(cnt_runs)

    data = defaultdict(list)
    unique_events = []

    for event in run_results.itertuples():
        import math
        if event.covered_file_seen is None or math.isnan(event.covered_file_seen):
            continue
        unique_events.append({
            'fuzzer': event.fuzzer,
            'prog': event.prog,
            'id': event.mut_id,
            'type': 'covered',
            'stage': 'initial' if event.covered_by_seed else event.stage,
            'time': event.covered_file_seen,
        })

    for event in run_results.itertuples():
        if event.confirmed != 1:
            continue
        unique_events.append({
            'fuzzer': event.fuzzer,
            'prog': event.prog,
            'id': event.mut_id,
            'type': 'confirmed',
            'stage': event.stage,
            'time': event.time_found,
        })

    counter = defaultdict(lambda: {
        'covered': 0,
        'confirmed': 0,
    })

    def inc_counter(fuzzer, prog, id, counter_type):
        counter[(fuzzer, prog)][counter_type] += 1
        counter[(fuzzer, ALL_PROG)][counter_type] += 1
        if id not in totals_set[(prog, counter_type)]:
            totals_set[(prog, counter_type)].add(id)
            counter[(TOTAL_FUZZER, prog)][counter_type] += 1
            counter[(TOTAL_FUZZER, ALL_PROG)][counter_type] += 1
            return True
        return False

    def add_datapoint(fuzzer, prog, time):
        counts = counter[(fuzzer, prog)]
        total = total_runs[(fuzzer, prog)]
        try:
            total_percentage = counts['confirmed'] / total
        except ZeroDivisionError:
            total_percentage = 0

        try:
            confirmed_percentage = counts['confirmed'] / counts['covered']
        except ZeroDivisionError:
            confirmed_percentage = 0

        for name, val in [('total', total_percentage), ('covered', confirmed_percentage)]:
            data[name].append({
                'fuzzer': fuzzer,
                'prog': prog,
                'time': time,
                'confirmed': counts['confirmed'],
                'covered': counts['covered'],
                'total': total,
                'percentage': val * 100,
            })

    for event in unique_events:
        if event['stage'] == 'initial':
            inc_counter(event['fuzzer'], event['prog'], event['id'], event['type'])

    # add initial points
    for run in runs.itertuples():
        add_datapoint(run.fuzzer, run.prog, 0)
    for fuzzer in all_fuzzers:
        add_datapoint(fuzzer, ALL_PROG, 0)
    for prog in all_progs:
        add_datapoint(TOTAL_FUZZER, prog, 0)
    add_datapoint(TOTAL_FUZZER, ALL_PROG, 0)

    # add the data points
    for event in sorted(unique_events, key=lambda x: x['time']):
        if event['stage'] == 'initial':
            continue

        if event['time'] > max_time:
            max_time = event['time']

        total_inc = inc_counter(event['fuzzer'], event['prog'], event['id'], event['type'])
        add_datapoint(event['fuzzer'], event['prog'], event['time'])
        add_datapoint(event['fuzzer'], ALL_PROG, event['time'])
        if total_inc:
            add_datapoint(TOTAL_FUZZER, event['prog'], event['time'])
            add_datapoint(TOTAL_FUZZER, ALL_PROG, event['time'])

    # add final points
    for fuzzer, prog in counter.keys():
        add_datapoint(fuzzer, prog, max_time)

    return {'total': pd.DataFrame(data['total']), 'covered': pd.DataFrame(data['covered'])}

def matrix_unique_finds(unique_finds):
    from collections import defaultdict
    import pandas as pd
    import numpy as np

    matrix = defaultdict(dict)
    for row in unique_finds.itertuples():
        matrix[row.other_fuzzer][row.fuzzer] = row.finds

    matrix = pd.DataFrame(matrix).fillna(-1).astype(int).replace({-1: ""})
    matrix = matrix.reindex(sorted(matrix.columns), axis=0)
    matrix = matrix.reindex(sorted(matrix.columns), axis=1)

    return matrix

def create_mut_type_plot(mut_type, runs, run_results, unique_finds, mutation_info):
    plot_data = gather_plot_data(runs, run_results)

    # print(mutation_info)
    pattern_name = mutation_info['pattern_name'].iat[0]
    pattern_class = mutation_info['pattern_class'].iat[0]
    description = mutation_info['description'].iat[0]
    procedure = mutation_info['procedure'].iat[0]

    res = f'<h3>Mutation {mut_type}: {pattern_name}</h3>'
    res += f'<p>Class: {pattern_class}</p>'
    res += f'<p>Description: {description}</p>'
    res += f'<p>Procedure: {procedure}</p>'
    res += '<h4>Overview</h4>'
    res += runs.to_html()
    if plot_data is not None:
        res += plot(f"Covered {mut_type}", mut_type, plot_data['covered'])
        res += plot(f"Total {mut_type}", mut_type, plot_data['total'])
    res += '<h4>Unique Finds</h4>'
    res += 'Left finds what upper does not.'
    res += matrix_unique_finds(unique_finds).to_html(na_rep="")
    return res

def footer():
    return """
    </body>
    </html>
    """

def generate_plots(db_path):
    import pandas as pd

    con = sqlite3.connect(db_path)
    con.isolation_level = None
    con.row_factory = sqlite3.Row
    cur = con.cursor()

    with open("eval.sql", "rt") as f:
        cur.executescript(f.read())

    res = header()
    res += fuzzer_stats(con)
    res += mut_stats(con)
    res += prog_stats(con)
    res += aflpp_stats(con)

    mut_types = pd.read_sql_query("SELECT * from mut_types", con)
    runs = pd.read_sql_query("select * from run_results_by_mut_type_and_fuzzer", con)
    run_results = pd.read_sql_query("select * from run_results", con)
    unique_finds = pd.read_sql_query("select * from unique_finds", con)
    unique_finds_overall = pd.read_sql_query("select * from unique_finds_overall", con)
    mutation_info = pd.read_sql_query("select * from mutation_types", con)

    res += "<h2>Plots</h2>"
    res += "<h3>Overall Plots</h3>"
    print("overall")
    total_plot_data = gather_plot_data(runs, run_results)
    if total_plot_data is not None:
        res += plot(f"Covered Overall", "overall", total_plot_data['covered'])
        res += plot(f"Total Overall", "overall", total_plot_data['total'])
    res += '<h4>Unique Finds</h4>'
    res += 'Left finds what upper does not.'
    res += matrix_unique_finds(unique_finds_overall).to_html(na_rep="")

    for mut_type in mut_types['mut_type']:
        print(mut_type)
        res += create_mut_type_plot(mut_type,
            runs[runs.mut_type == mut_type],
            run_results[run_results.mut_type == mut_type],
            unique_finds[unique_finds.mut_type == mut_type],
            mutation_info[mutation_info.mut_type == mut_type],
        )
    res += footer()

    out_path = Path(db_path).with_suffix(".html").resolve()
    print(f"Writing plots to: {out_path}")
    with open(out_path, 'w') as f:
        f.write(res)
    print(f"Open: file://{out_path}")

def main():
    import sys
    import argparse

    # set signal handler for keyboard interrupt
    signal.signal(signal.SIGINT, sigint_handler)

    parser = argparse.ArgumentParser()
    subparsers = parser.add_subparsers(dest='cmd', help="These are the possible actions for the eval, "
                                                        "see their individual descriptions.")

    parser_seed = subparsers.add_parser('seed', help="Run a seed gathering stage, to gather seed that are shared by "
                                                     "all fuzzers")

    parser_eval = subparsers.add_parser('eval', help="Run the evaluation executing the requested fuzzers (--fuzzers) on "
                                                     "the requested programs (--progs) and gather the resulting data.")
    parser_eval.add_argument("--fuzzers", nargs='+', required=True,
        help='The fuzzers to evaluate, will fail if the name is not known.')
    parser_eval.add_argument("--progs", nargs='+', required=True,
        help='The programs to evaluate on, will fail if the name is not known.')

    parser_seed = subparsers.add_parser('plot', help="Generate plots for the gathered data")
    parser_seed.add_argument("db_path", help="The sqlite database to plot.")

    args = parser.parse_args()

    if args.cmd == 'seed':
        gather_seeds()
    elif args.cmd == 'eval':
        run_eval(args.progs, args.fuzzers)
    elif args.cmd == 'plot':
        generate_plots(args.db_path)
    else:
        parser.print_help(sys.stderr)

if __name__ == "__main__":
    main()<|MERGE_RESOLUTION|>--- conflicted
+++ resolved
@@ -1468,13 +1468,8 @@
     plot = alt.Chart(data).mark_line(
         interpolate='step-after',
     ).encode(
-<<<<<<< HEAD
-        x=alt.X('time', title="Time (Seconds)"),
+        x=alt.X('time', title="Time (Seconds)"), #, scale=alt.Scale(type='symlog')),
         y=alt.Y('percentage', title="Percentage Killed Mutants"),
-=======
-        x=alt.X('time'), #, scale=alt.Scale(type='symlog')),
-        y='percentage',
->>>>>>> b2404818
         color='fuzzer',
         tooltip=['time', 'confirmed', 'percentage', 'covered', 'total', 'fuzzer', 'prog'],
     ).properties(
